import os
import logging
import traceback
import asyncio
<<<<<<< HEAD
from typing import List, Dict, Any, Optional
from datetime import datetime, timedelta
=======
from datetime import datetime
from typing import List, Dict, Any
>>>>>>> 3a42c488
from fastapi import FastAPI
from apscheduler.schedulers.asyncio import AsyncIOScheduler

# LangChain imports
from langchain_google_genai import ChatGoogleGenerativeAI
from langchain_anthropic import ChatAnthropic
from langchain_core.prompts import ChatPromptTemplate
from langchain_core.output_parsers import StrOutputParser

# OpenSearch client
from opensearchpy import AsyncOpenSearch, AsyncHttpConnection

# Import our embedding service
from embedding_service import GeminiEmbeddingService

# Configure logging
logging.basicConfig(level=logging.INFO, format='%(asctime)s - %(levelname)s - %(message)s')
logger = logging.getLogger(__name__)

# Environment configuration
OPENSEARCH_URL = os.getenv("OPENSEARCH_URL", "https://wazuh.indexer:9200")
OPENSEARCH_USER = os.getenv("OPENSEARCH_USER", "admin")
OPENSEARCH_PASSWORD = os.getenv("OPENSEARCH_PASSWORD", "SecretPassword")

# LLM configuration
LLM_PROVIDER = os.getenv("LLM_PROVIDER", "anthropic").lower()
GEMINI_API_KEY = os.getenv("GEMINI_API_KEY")
ANTHROPIC_API_KEY = os.getenv("ANTHROPIC_API_KEY")

# Initialize OpenSearch client
client = AsyncOpenSearch(
    hosts=[OPENSEARCH_URL],
    http_auth=(OPENSEARCH_USER, OPENSEARCH_PASSWORD),
    use_ssl=True,
    verify_certs=False,
    ssl_show_warn=False,
    connection_class=AsyncHttpConnection
)

def get_llm():
    """Initialize LLM based on environment configuration"""
    logger.info(f"Initializing LLM provider: {LLM_PROVIDER}")
    
    if LLM_PROVIDER == 'gemini':
        if not GEMINI_API_KEY:
            raise ValueError("LLM_PROVIDER is 'gemini' but GEMINI_API_KEY is not set.")
        return ChatGoogleGenerativeAI(model="gemini-1.5-flash", google_api_key=GEMINI_API_KEY)
    
    elif LLM_PROVIDER == 'anthropic':
        if not ANTHROPIC_API_KEY:
            raise ValueError("LLM_PROVIDER is 'anthropic' but ANTHROPIC_API_KEY is not set.")
        return ChatAnthropic(model="claude-3-haiku-20240307", anthropic_api_key=ANTHROPIC_API_KEY)
    
    else:
        raise ValueError(f"Unsupported LLM_PROVIDER: {LLM_PROVIDER}. Please choose 'gemini' or 'anthropic'.")

# Initialize LangChain components
llm = get_llm()

<<<<<<< HEAD
# Stage 3: Enhanced prompt template for multi-source context correlation
=======
# Stage 2: Updated Prompt Template for RAG with Historical Context
>>>>>>> 3a42c488
prompt_template = ChatPromptTemplate.from_template(
    """You are a senior security analyst with expertise in correlating security events with system performance data. Analyze the new Wazuh alert below using the provided multi-source contextual information.

<<<<<<< HEAD
**Historical Similar Alerts:**
{similar_alerts_context}

**Correlated System Metrics:**
{system_metrics_context}

**Process Information:**
{process_context}

**Network Data:**
{network_context}

**New Wazuh Alert to Analyze:**
{alert_summary}

**Your Analysis Task:**
1. Briefly summarize the new event.
2. Correlate the alert with system performance data and other contextual information.
3. Assess its risk level (Critical, High, Medium, Low, Informational) considering all available context.
4. Identify any patterns or anomalies by cross-referencing different data sources.
5. Provide actionable recommendations based on the comprehensive analysis.

**Your Comprehensive Triage Report:**
=======
**Relevant Historical Alerts:**
{historical_context}

**New Wazuh Alert to Analyze:**
{alert_summary}

**Your Analysis Task:**
1. Briefly summarize the new event.
2. Assess its risk level (Critical, High, Medium, Low, Informational), considering any patterns from the historical context.
3. Provide a clear, context-aware recommendation that references relevant patterns from similar past alerts.

**Your Triage Report:**
>>>>>>> 3a42c488
"""
)

output_parser = StrOutputParser()
chain = prompt_template | llm | output_parser

# Initialize embedding service
embedding_service = GeminiEmbeddingService()

<<<<<<< HEAD
# === Stage 3: Agentic Context Correlation Implementation ===

def determine_contextual_queries(alert: Dict[str, Any]) -> List[Dict[str, Any]]:
    """
    Stage 3: Decision engine that determines what contextual information is needed
    based on the alert type and content.
    
    Args:
        alert: The new alert document from OpenSearch
        
    Returns:
        List of query specifications for different types of contextual data
    """
    queries = []
    alert_source = alert.get('_source', {})
    rule = alert_source.get('rule', {})
    agent = alert_source.get('agent', {})
    timestamp = alert_source.get('timestamp')
    
    rule_description = rule.get('description', '').lower()
    rule_groups = rule.get('groups', [])
    host_name = agent.get('name', '')
    
    logger.info(f"Determining contextual queries for alert: {rule_description}")
    
    # Default: Always perform k-NN search for similar historical alerts
    queries.append({
        'type': 'vector_similarity',
        'description': 'Similar historical alerts',
        'parameters': {
            'k': 5,
            'include_ai_analysis': True
        }
    })
    
    # Resource monitoring correlation rules
    resource_keywords = ['high cpu usage', 'excessive ram consumption', 'memory usage', 
                        'disk space', 'cpu utilization', 'system overload', 'performance']
    
    if any(keyword in rule_description for keyword in resource_keywords):
        logger.info("Resource-related alert detected - adding process list query")
        queries.append({
            'type': 'keyword_time_range',
            'description': 'Process information from same host',
            'parameters': {
                'keywords': ['process list', 'top processes', 'running processes'],
                'host': host_name,
                'time_window_minutes': 5,
                'timestamp': timestamp
            }
        })
    
    # Security event correlation rules
    security_keywords = ['ssh brute-force', 'web attack', 'authentication failed', 
                        'login attempt', 'intrusion', 'malware', 'suspicious activity']
    
    if any(keyword in rule_description for keyword in security_keywords):
        logger.info("Security event detected - adding system metrics correlation")
        
        # Add CPU metrics query
        queries.append({
            'type': 'keyword_time_range',
            'description': 'CPU metrics from same host',
            'parameters': {
                'keywords': ['cpu usage', 'cpu utilization', 'processor'],
                'host': host_name,
                'time_window_minutes': 1,
                'timestamp': timestamp
            }
        })
        
        # Add network I/O metrics query
        queries.append({
            'type': 'keyword_time_range',
            'description': 'Network I/O metrics from same host',
            'parameters': {
                'keywords': ['network traffic', 'network io', 'bandwidth', 'packets'],
                'host': host_name,
                'time_window_minutes': 1,
                'timestamp': timestamp
            }
        })
    
    # SSH-specific correlation
    if 'ssh' in rule_description:
        logger.info("SSH-related alert detected - adding SSH-specific metrics")
        queries.append({
            'type': 'keyword_time_range',
            'description': 'SSH connection logs',
            'parameters': {
                'keywords': ['ssh connection', 'port 22', 'sshd'],
                'host': host_name,
                'time_window_minutes': 2,
                'timestamp': timestamp
            }
        })
    
    # Web-related correlation
    if any(web_term in rule_description for web_term in ['web', 'http', 'apache', 'nginx']):
        logger.info("Web-related alert detected - adding web server metrics")
        queries.append({
            'type': 'keyword_time_range',
            'description': 'Web server metrics',
            'parameters': {
                'keywords': ['apache', 'nginx', 'web server', 'http requests'],
                'host': host_name,
                'time_window_minutes': 2,
                'timestamp': timestamp
            }
        })
    
    logger.info(f"Generated {len(queries)} contextual queries for correlation analysis")
    return queries
=======
# === Stage 2: Core RAG Implementation Functions ===
>>>>>>> 3a42c488

async def execute_retrieval(queries: List[Dict[str, Any]], alert_vector: List[float]) -> Dict[str, Any]:
    """
    Stage 3: Generic retrieval function that executes multiple types of queries
    and aggregates results into a structured context object.
    
    Args:
        queries: List of query specifications from determine_contextual_queries
        alert_vector: Vector representation of the current alert
        
    Returns:
        Dictionary containing aggregated results from all queries
    """
    context_data = {
        'similar_alerts': [],
        'cpu_metrics': [],
        'network_logs': [],
        'process_data': [],
        'ssh_logs': [],
        'web_metrics': []
    }
    
    logger.info(f"Executing {len(queries)} retrieval queries")
    
    for query in queries:
        query_type = query['type']
        description = query['description']
        parameters = query['parameters']
        
        try:
            logger.info(f"Executing query: {description}")
            
            if query_type == 'vector_similarity':
                # K-NN vector search for similar alerts
                results = await execute_vector_search(alert_vector, parameters)
                context_data['similar_alerts'].extend(results)
                
            elif query_type == 'keyword_time_range':
                # Keyword and time-based search
                results = await execute_keyword_time_search(parameters)
                
                # Categorize results based on description
                if 'cpu' in description.lower():
                    context_data['cpu_metrics'].extend(results)
                elif 'network' in description.lower():
                    context_data['network_logs'].extend(results)
                elif 'process' in description.lower():
                    context_data['process_data'].extend(results)
                elif 'ssh' in description.lower():
                    context_data['ssh_logs'].extend(results)
                elif 'web' in description.lower():
                    context_data['web_metrics'].extend(results)
                    
        except Exception as e:
            logger.error(f"Error executing query '{description}': {str(e)}")
            continue
    
    # Log retrieval summary
    total_results = sum(len(results) for results in context_data.values())
    logger.info(f"Retrieval completed - Total results: {total_results}")
    for category, results in context_data.items():
        if results:
            logger.info(f"  {category}: {len(results)} items")
    
    return context_data

async def execute_vector_search(alert_vector: List[float], parameters: Dict[str, Any]) -> List[Dict[str, Any]]:
    """
    Execute k-NN vector similarity search for historical alerts.
    
    Args:
        alert_vector: Vector representation of the current alert
        parameters: Search parameters including k and filters
        
    Returns:
        List of similar alert documents
    """
    try:
        k = parameters.get('k', 5)
        include_ai_analysis = parameters.get('include_ai_analysis', True)
        
        # Build k-NN search query
        knn_search_body = {
            "size": k,
            "query": {
                "bool": {
                    "must": [
                        {
                            "knn": {
<<<<<<< HEAD
                                "alert_embedding": {
                                    "vector": alert_vector,
=======
                                "alert_vector": {  # 使用一致的字段名稱
                                    "vector": query_vector,
>>>>>>> 3a42c488
                                    "k": k
                                }
                            }
                        }
                    ]
                }
            },
            "_source": ["rule", "agent", "ai_analysis", "timestamp"]  # 只獲取需要的字段
        }
        
<<<<<<< HEAD
        # Add filter for alerts with AI analysis if requested
        if include_ai_analysis:
            knn_search_body["query"]["bool"]["filter"] = [
                {"exists": {"field": "ai_analysis"}}
            ]
=======
        logger.info(f"Executing k-NN search for {k} similar alerts")
        logger.debug(f"k-NN query: {knn_search_body}")
>>>>>>> 3a42c488
        
        response = await client.search(
            index="wazuh-alerts-*",
            body=knn_search_body
        )
        
        similar_alerts = response.get('hits', {}).get('hits', [])
<<<<<<< HEAD
        logger.debug(f"Vector search returned {len(similar_alerts)} similar alerts")
        return similar_alerts
        
    except Exception as e:
        logger.error(f"Vector search failed: {str(e)}")
=======
        logger.info(f"Found {len(similar_alerts)} similar historical alerts")
        
        return similar_alerts
        
    except Exception as e:
        logger.error(f"Error in find_similar_alerts: {str(e)}")
>>>>>>> 3a42c488
        return []

async def execute_keyword_time_search(parameters: Dict[str, Any]) -> List[Dict[str, Any]]:
    """
    Execute keyword and time-range search for system metrics and logs.
    
    Args:
        parameters: Search parameters including keywords, host, and time window
        
    Returns:
        List of matching documents
    """
<<<<<<< HEAD
    try:
        keywords = parameters.get('keywords', [])
        host = parameters.get('host', '')
        time_window_minutes = parameters.get('time_window_minutes', 5)
        timestamp = parameters.get('timestamp')
        
        if not timestamp:
            logger.warning("No timestamp provided for time-range search")
            return []
        
        # Parse timestamp and calculate time range
        if isinstance(timestamp, str):
            alert_time = datetime.fromisoformat(timestamp.replace('Z', '+00:00'))
        else:
            alert_time = datetime.utcnow()
        
        start_time = alert_time - timedelta(minutes=time_window_minutes)
        end_time = alert_time + timedelta(minutes=time_window_minutes)
        
        # Build keyword and time-range query
        search_body = {
            "size": 10,
            "query": {
                "bool": {
                    "must": [
                        {
                            "multi_match": {
                                "query": " ".join(keywords),
                                "fields": ["rule.description", "data.*", "full_log"],
                                "type": "best_fields",
                                "fuzziness": "AUTO"
                            }
                        }
                    ],
                    "filter": [
                        {
                            "range": {
                                "timestamp": {
                                    "gte": start_time.isoformat(),
                                    "lte": end_time.isoformat()
                                }
                            }
                        }
                    ]
                }
            },
            "sort": [{"timestamp": {"order": "desc"}}]
        }
        
        # Add host filter if specified
        if host:
            search_body["query"]["bool"]["filter"].append({
                "term": {"agent.name.keyword": host}
            })
        
        response = await client.search(
            index="wazuh-alerts-*",
            body=search_body
        )
        
        results = response.get('hits', {}).get('hits', [])
        logger.debug(f"Keyword/time search returned {len(results)} results for keywords: {keywords}")
        return results
        
    except Exception as e:
        logger.error(f"Keyword/time search failed: {str(e)}")
        return []

def format_multi_source_context(context_data: Dict[str, Any]) -> Dict[str, str]:
    """
    Stage 3: Format the multi-source context data for LLM consumption.
    
    Args:
        context_data: Aggregated context from execute_retrieval
        
    Returns:
        Dictionary with formatted context strings for each category
    """
    formatted_context = {}
    
    # Format similar alerts
    similar_alerts = context_data.get('similar_alerts', [])
    if similar_alerts:
        context_parts = []
        for i, alert in enumerate(similar_alerts, 1):
            source = alert.get('_source', {})
            rule = source.get('rule', {})
            agent = source.get('agent', {})
            ai_analysis = source.get('ai_analysis', {})
            
            context_part = f"""
{i}. **Timestamp:** {source.get('timestamp', 'Unknown')}
   **Host:** {agent.get('name', 'Unknown')}
   **Rule:** {rule.get('description', 'N/A')} (Level: {rule.get('level', 'N/A')})
   **Previous Analysis:** {ai_analysis.get('triage_report', 'N/A')[:150]}...
   **Similarity Score:** {alert.get('_score', 'N/A')}"""
            context_parts.append(context_part)
        formatted_context['similar_alerts_context'] = "\n".join(context_parts)
    else:
        formatted_context['similar_alerts_context'] = "No similar historical alerts found."
    
    # Format system metrics
    cpu_metrics = context_data.get('cpu_metrics', [])
    if cpu_metrics:
        cpu_parts = []
        for metric in cpu_metrics:
            source = metric.get('_source', {})
            rule = source.get('rule', {})
            cpu_parts.append(f"- {source.get('timestamp', 'Unknown')}: {rule.get('description', 'CPU metric')}")
        formatted_context['system_metrics_context'] = "\n".join(cpu_parts)
    else:
        formatted_context['system_metrics_context'] = "No correlated system metrics found."
    
    # Format process data
    process_data = context_data.get('process_data', [])
    if process_data:
        process_parts = []
        for proc in process_data:
            source = proc.get('_source', {})
            rule = source.get('rule', {})
            process_parts.append(f"- {source.get('timestamp', 'Unknown')}: {rule.get('description', 'Process info')}")
        formatted_context['process_context'] = "\n".join(process_parts)
    else:
        formatted_context['process_context'] = "No process information found."
    
    # Format network data
    network_logs = context_data.get('network_logs', [])
    if network_logs:
        network_parts = []
        for net in network_logs:
            source = net.get('_source', {})
            rule = source.get('rule', {})
            network_parts.append(f"- {source.get('timestamp', 'Unknown')}: {rule.get('description', 'Network activity')}")
        formatted_context['network_context'] = "\n".join(network_parts)
    else:
        formatted_context['network_context'] = "No correlated network data found."
    
    return formatted_context

async def query_new_alerts(limit: int = 10) -> List[Dict[str, Any]]:
    """Query OpenSearch for new unanalyzed alerts"""
    try:
=======
    if not alerts:
        return "No relevant historical alerts found."
    
    context_parts = []
    for i, alert in enumerate(alerts, 1):
        source = alert.get('_source', {})
        rule = source.get('rule', {})
        agent = source.get('agent', {})
        timestamp = source.get('timestamp', 'Unknown time')
        
        # 提取 AI 分析結果
        ai_analysis = source.get('ai_analysis', {})
        previous_analysis = ai_analysis.get('triage_report', 'No previous analysis available')
        
        # 格式化每個歷史警報
        context_part = f"""
{i}. **Timestamp:** {timestamp}
   **Host:** {agent.get('name', 'Unknown')}
   **Rule:** {rule.get('description', 'N/A')} (Level: {rule.get('level', 'N/A')})
   **Previous Analysis:** {previous_analysis[:200]}{'...' if len(previous_analysis) > 200 else ''}
   **Similarity Score:** {alert.get('_score', 'N/A')}
"""
        context_parts.append(context_part)
    
    return "\n".join(context_parts)

async def process_single_alert(alert: Dict[Any, Any]) -> None:
    """
    Stage 2: 修改後的單一警報處理流程 - 整合 RAG 功能
    
    處理順序:
    1. 獲取新警報
    2. 向量化新警報
    3. 檢索相似歷史警報
    4. 格式化歷史上下文
    5. 調用 LLM 分析
    6. 更新結果到 OpenSearch
    """
    alert_id = alert['_id']
    alert_index = alert['_index']
    alert_source = alert['_source']
    rule = alert_source.get('rule', {})
    agent = alert_source.get('agent', {})
    
    # 步驟 1: 準備警報摘要
    alert_summary = f"Rule: {rule.get('description', 'N/A')} (Level: {rule.get('level', 'N/A')}) on Host: {agent.get('name', 'N/A')}"
    logger.info(f"Processing alert {alert_id}: {alert_summary}")

    try:
        # 步驟 2: 向量化新警報
        logger.info(f"Vectorizing alert {alert_id}")
        alert_vector = await embedding_service.embed_alert_content(alert_source)
        
        # 步驟 3: 檢索相似歷史警報
        logger.info(f"Retrieving similar alerts for {alert_id}")
        similar_alerts = await find_similar_alerts(alert_vector, k=5)
        
        # 步驟 4: 格式化歷史上下文
        historical_context = format_historical_context(similar_alerts)
        
        # 步驟 5: 調用 LLM 分析 (包含歷史上下文)
        logger.info(f"Generating AI analysis for {alert_id} with historical context")
        analysis_result = await chain.ainvoke({
            "alert_summary": alert_summary,
            "historical_context": historical_context
        })
        
        logger.info(f"AI Analysis generated for {alert_id}: {analysis_result[:100]}...")
        
        # 步驟 6: 更新 OpenSearch 文檔
        update_body = {
            "doc": {
                "ai_analysis": {
                    "triage_report": analysis_result,
                    "provider": LLM_PROVIDER,
                    "timestamp": datetime.utcnow().isoformat(),
                    "similar_alerts_count": len(similar_alerts)
                },
                "alert_vector": alert_vector  # 儲存向量以供未來檢索
            }
        }
        
        await client.update(index=alert_index, id=alert_id, body=update_body)
        logger.info(f"Successfully updated alert {alert_id} with RAG-enhanced analysis")
        
    except Exception as e:
        logger.error(f"Error processing alert {alert_id}: {str(e)}")
        raise

async def query_new_alerts(limit: int = 10) -> List[Dict[str, Any]]:
    """
    Query OpenSearch for new alerts that haven't been analyzed yet.
    
    Args:
        limit: Maximum number of alerts to retrieve
        
    Returns:
        List of alert documents
    """
    try:
        # 查找未分析的警報
>>>>>>> 3a42c488
        response = await client.search(
            index="wazuh-alerts-*",
            body={
                "query": {
                    "bool": {
                        "must_not": [{"exists": {"field": "ai_analysis"}}]
                    }
                },
<<<<<<< HEAD
                "sort": [{"timestamp": {"order": "desc"}}],
                "size": limit
            }
        )
        
        alerts = response.get('hits', {}).get('hits', [])
=======
                "sort": [{"timestamp": {"order": "desc"}}]
            },
            size=limit
        )
        
        alerts = response['hits']['hits']
>>>>>>> 3a42c488
        logger.info(f"Found {len(alerts)} new alerts to process")
        return alerts
        
    except Exception as e:
        logger.error(f"Failed to query new alerts: {str(e)}")
        raise

<<<<<<< HEAD
async def process_single_alert(alert: Dict[str, Any]) -> None:
    """
    Stage 3: Enhanced single alert processing with agentic context correlation.
    
    Processing workflow:
    1. Fetch new alert
    2. Vectorize alert
    3. Decide: Call determine_contextual_queries to get required contextual queries
    4. Retrieve: Call execute_retrieval with query list to fetch all required data
    5. Format: Update context formatting to handle multi-source context
    6. Analyze: Send comprehensive context to LLM
    7. Update: Store results
    """
    alert_id = alert['_id']
    alert_index = alert['_index']
    alert_source = alert['_source']
    rule = alert_source.get('rule', {})
    agent = alert_source.get('agent', {})
    
    # Step 1: Prepare alert summary
    alert_summary = f"Rule: {rule.get('description', 'N/A')} (Level: {rule.get('level', 'N/A')}) on Host: {agent.get('name', 'N/A')}"
    logger.info(f"Processing alert {alert_id}: {alert_summary}")

    try:
        # Step 2: Vectorize new alert
        logger.info(f"Vectorizing alert {alert_id}")
        alert_vector = await embedding_service.embed_query(alert_summary)
        
        # Step 3: Decide - Determine contextual queries needed
        logger.info(f"Determining contextual queries for alert {alert_id}")
        contextual_queries = determine_contextual_queries(alert)
        
        # Step 4: Retrieve - Execute all contextual queries
        logger.info(f"Executing {len(contextual_queries)} contextual queries for alert {alert_id}")
        context_data = await execute_retrieval(contextual_queries, alert_vector)
        
        # Step 5: Format - Prepare multi-source context for LLM
        logger.info(f"Formatting multi-source context for alert {alert_id}")
        formatted_context = format_multi_source_context(context_data)
        
        # Step 6: Analyze - Send comprehensive context to LLM
        logger.info(f"Generating comprehensive AI analysis for alert {alert_id}")
        analysis_result = await chain.ainvoke({
            "alert_summary": alert_summary,
            **formatted_context
        })
        
        logger.info(f"AI Analysis generated for {alert_id}: {analysis_result[:100]}...")
        
        # Step 7: Update - Store results in OpenSearch
        update_body = {
            "doc": {
                "ai_analysis": {
                    "triage_report": analysis_result,
                    "provider": LLM_PROVIDER,
                    "timestamp": alert_source.get('timestamp'),
                    "context_sources": len(contextual_queries),
                    "similar_alerts_count": len(context_data.get('similar_alerts', [])),
                    "cpu_metrics_count": len(context_data.get('cpu_metrics', [])),
                    "network_logs_count": len(context_data.get('network_logs', [])),
                    "process_data_count": len(context_data.get('process_data', []))
                },
                "alert_embedding": alert_vector
            }
        }
        
        await client.update(index=alert_index, id=alert_id, body=update_body)
        logger.info(f"Successfully updated alert {alert_id} with agentic context correlation analysis")
        
    except Exception as e:
        logger.error(f"Error processing alert {alert_id}: {str(e)}")
        raise

async def triage_new_alerts():
    """Main alert triage task with Stage 3 agentic context correlation"""
    print("--- STAGE 3 AGENTIC CONTEXT CORRELATION TRIAGE JOB EXECUTING ---")
    logger.info(f"Analyzing alerts with {LLM_PROVIDER} model and agentic context correlation...")
=======
async def ensure_index_template() -> None:
    """Ensure OpenSearch index template exists with vector field mapping"""
    template_name = "wazuh-alerts-vector-template"
    template_body = {
        "index_patterns": ["wazuh-alerts-*"],
        "priority": 1,
        "template": {
            "settings": {
                "number_of_shards": 1,
                "number_of_replicas": 1,
                "index": {
                    "knn": True,
                    "knn.algo_param.ef_search": 512
                }
            },
            "mappings": {
                "properties": {
                    "alert_vector": {
                        "type": "dense_vector",
                        "dims": 768,
                        "index": True,
                        "similarity": "cosine",
                        "index_options": {
                            "type": "hnsw",
                            "m": 16,
                            "ef_construction": 512
                        }
                    },
                    "ai_analysis": {
                        "type": "object",
                        "properties": {
                            "triage_report": {"type": "text"},
                            "provider": {"type": "keyword"},
                            "timestamp": {"type": "date"},
                            "similar_alerts_count": {"type": "integer"}
                        }
                    }
                }
            }
        }
    }
    
    try:
        # Check if template already exists
        try:
            await client.indices.get_index_template(name=template_name)
            logger.info(f"Index template {template_name} already exists")
        except Exception:
            # Template doesn't exist, create it
            await client.indices.put_index_template(name=template_name, body=template_body)
            logger.info(f"Successfully created index template: {template_name}")
            
    except Exception as e:
        logger.error(f"Failed to ensure index template: {str(e)}")
        raise

# === Main Processing Function ===

async def triage_new_alerts():
    """
    Stage 2: 修改主要 triage 函式以使用新的 RAG 流程
    """
    print("--- TRIAGE JOB EXECUTING WITH RAG FUNCTIONALITY ---")
    logger.info(f"Analyzing alerts with {LLM_PROVIDER} model and RAG retrieval...")
>>>>>>> 3a42c488
    
    try:
        # Query new alerts
        alerts = await query_new_alerts(limit=10)
        
        if not alerts:
            print("--- No new alerts found. ---")
            logger.info("No new alerts found.")
            return
            
<<<<<<< HEAD
        logger.info(f"Found {len(alerts)} new alerts to process with agentic context correlation")
        
        # Process each alert with enhanced agentic workflow
        for alert in alerts:
            await process_single_alert(alert)
            
    except Exception as e:
        print(f"!!!!!! A CRITICAL ERROR OCCURRED IN AGENTIC TRIAGE JOB !!!!!!")
        logger.error(f"An error occurred during agentic triage: {e}", exc_info=True)
=======
        logger.info(f"Found {len(alerts)} new alerts to process with RAG")
        
        # 3. Process each alert using new RAG workflow
        processed_count = 0
        for alert in alerts:
            try:
                await process_single_alert(alert)
                processed_count += 1
                print(f"--- Successfully processed alert {alert['_id']} with RAG ---")
            except Exception as e:
                print(f"--- Error processing alert {alert['_id']}: {str(e)} ---")
                logger.error(f"Failed to process alert {alert['_id']}: {str(e)}")
                continue
        
        print(f"--- RAG batch processing completed: {processed_count}/{len(alerts)} alerts ---")
        logger.info(f"RAG batch processing completed: {processed_count}/{len(alerts)} alerts")
        
    except Exception as e:
        print(f"!!!!!! A CRITICAL ERROR OCCURRED IN RAG TRIAGE JOB !!!!!!")
        logger.error(f"An error occurred during RAG triage: {e}", exc_info=True)
>>>>>>> 3a42c488
        traceback.print_exc()

# === FastAPI Application and Scheduler ===

<<<<<<< HEAD
app = FastAPI(title="Wazuh AI Triage Agent - Stage 3 Agentic Context Correlation")
=======
app = FastAPI(title="Wazuh AI Triage Agent - Stage 2 RAG")
>>>>>>> 3a42c488

scheduler = AsyncIOScheduler()

@app.on_event("startup")
async def startup_event():
<<<<<<< HEAD
    logging.info("AI Agent with Stage 3 Agentic Context Correlation starting up...")
    scheduler.add_job(triage_new_alerts, 'interval', seconds=60, id='agentic_triage_job', misfire_grace_time=30)
    scheduler.start()
    logging.info("Scheduler started. Agentic Context Correlation Triage job scheduled.")
=======
    logger.info("AI Agent with RAG functionality starting up...")
    scheduler.add_job(triage_new_alerts, 'interval', seconds=60, id='triage_job', misfire_grace_time=30)
    scheduler.start()
    logger.info("Scheduler started. RAG Triage job scheduled.")
>>>>>>> 3a42c488

@app.get("/")
def read_root():
    return {
        "status": "AI Triage Agent with Agentic Context Correlation is running", 
        "scheduler_status": str(scheduler.get_jobs()),
        "stage": "Stage 3 - Agentic Context Correlation",
        "features": [
            "Dynamic contextual query generation",
            "Multi-source data retrieval",
            "Cross-referential analysis",
            "Enhanced decision engine"
        ]
    }

@app.on_event("shutdown")
def shutdown_event():
    """Application shutdown event handler"""
    scheduler.shutdown()
    logger.info("Scheduler shut down.")

if __name__ == "__main__":
    import uvicorn
    uvicorn.run(app, host="0.0.0.0", port=8000)<|MERGE_RESOLUTION|>--- conflicted
+++ resolved
@@ -1,902 +1,651 @@
-import os
-import logging
-import traceback
-import asyncio
-<<<<<<< HEAD
-from typing import List, Dict, Any, Optional
-from datetime import datetime, timedelta
-=======
-from datetime import datetime
-from typing import List, Dict, Any
->>>>>>> 3a42c488
-from fastapi import FastAPI
-from apscheduler.schedulers.asyncio import AsyncIOScheduler
-
-# LangChain imports
-from langchain_google_genai import ChatGoogleGenerativeAI
-from langchain_anthropic import ChatAnthropic
-from langchain_core.prompts import ChatPromptTemplate
-from langchain_core.output_parsers import StrOutputParser
-
-# OpenSearch client
-from opensearchpy import AsyncOpenSearch, AsyncHttpConnection
-
-# Import our embedding service
-from embedding_service import GeminiEmbeddingService
-
-# Configure logging
-logging.basicConfig(level=logging.INFO, format='%(asctime)s - %(levelname)s - %(message)s')
-logger = logging.getLogger(__name__)
-
-# Environment configuration
-OPENSEARCH_URL = os.getenv("OPENSEARCH_URL", "https://wazuh.indexer:9200")
-OPENSEARCH_USER = os.getenv("OPENSEARCH_USER", "admin")
-OPENSEARCH_PASSWORD = os.getenv("OPENSEARCH_PASSWORD", "SecretPassword")
-
-# LLM configuration
-LLM_PROVIDER = os.getenv("LLM_PROVIDER", "anthropic").lower()
-GEMINI_API_KEY = os.getenv("GEMINI_API_KEY")
-ANTHROPIC_API_KEY = os.getenv("ANTHROPIC_API_KEY")
-
-# Initialize OpenSearch client
-client = AsyncOpenSearch(
-    hosts=[OPENSEARCH_URL],
-    http_auth=(OPENSEARCH_USER, OPENSEARCH_PASSWORD),
-    use_ssl=True,
-    verify_certs=False,
-    ssl_show_warn=False,
-    connection_class=AsyncHttpConnection
-)
-
-def get_llm():
-    """Initialize LLM based on environment configuration"""
-    logger.info(f"Initializing LLM provider: {LLM_PROVIDER}")
-    
-    if LLM_PROVIDER == 'gemini':
-        if not GEMINI_API_KEY:
-            raise ValueError("LLM_PROVIDER is 'gemini' but GEMINI_API_KEY is not set.")
-        return ChatGoogleGenerativeAI(model="gemini-1.5-flash", google_api_key=GEMINI_API_KEY)
-    
-    elif LLM_PROVIDER == 'anthropic':
-        if not ANTHROPIC_API_KEY:
-            raise ValueError("LLM_PROVIDER is 'anthropic' but ANTHROPIC_API_KEY is not set.")
-        return ChatAnthropic(model="claude-3-haiku-20240307", anthropic_api_key=ANTHROPIC_API_KEY)
-    
-    else:
-        raise ValueError(f"Unsupported LLM_PROVIDER: {LLM_PROVIDER}. Please choose 'gemini' or 'anthropic'.")
-
-# Initialize LangChain components
-llm = get_llm()
-
-<<<<<<< HEAD
-# Stage 3: Enhanced prompt template for multi-source context correlation
-=======
-# Stage 2: Updated Prompt Template for RAG with Historical Context
->>>>>>> 3a42c488
-prompt_template = ChatPromptTemplate.from_template(
-    """You are a senior security analyst with expertise in correlating security events with system performance data. Analyze the new Wazuh alert below using the provided multi-source contextual information.
-
-<<<<<<< HEAD
-**Historical Similar Alerts:**
-{similar_alerts_context}
-
-**Correlated System Metrics:**
-{system_metrics_context}
-
-**Process Information:**
-{process_context}
-
-**Network Data:**
-{network_context}
-
-**New Wazuh Alert to Analyze:**
-{alert_summary}
-
-**Your Analysis Task:**
-1. Briefly summarize the new event.
-2. Correlate the alert with system performance data and other contextual information.
-3. Assess its risk level (Critical, High, Medium, Low, Informational) considering all available context.
-4. Identify any patterns or anomalies by cross-referencing different data sources.
-5. Provide actionable recommendations based on the comprehensive analysis.
-
-**Your Comprehensive Triage Report:**
-=======
-**Relevant Historical Alerts:**
-{historical_context}
-
-**New Wazuh Alert to Analyze:**
-{alert_summary}
-
-**Your Analysis Task:**
-1. Briefly summarize the new event.
-2. Assess its risk level (Critical, High, Medium, Low, Informational), considering any patterns from the historical context.
-3. Provide a clear, context-aware recommendation that references relevant patterns from similar past alerts.
-
-**Your Triage Report:**
->>>>>>> 3a42c488
-"""
-)
-
-output_parser = StrOutputParser()
-chain = prompt_template | llm | output_parser
-
-# Initialize embedding service
-embedding_service = GeminiEmbeddingService()
-
-<<<<<<< HEAD
-# === Stage 3: Agentic Context Correlation Implementation ===
-
-def determine_contextual_queries(alert: Dict[str, Any]) -> List[Dict[str, Any]]:
-    """
-    Stage 3: Decision engine that determines what contextual information is needed
-    based on the alert type and content.
-    
-    Args:
-        alert: The new alert document from OpenSearch
-        
-    Returns:
-        List of query specifications for different types of contextual data
-    """
-    queries = []
-    alert_source = alert.get('_source', {})
-    rule = alert_source.get('rule', {})
-    agent = alert_source.get('agent', {})
-    timestamp = alert_source.get('timestamp')
-    
-    rule_description = rule.get('description', '').lower()
-    rule_groups = rule.get('groups', [])
-    host_name = agent.get('name', '')
-    
-    logger.info(f"Determining contextual queries for alert: {rule_description}")
-    
-    # Default: Always perform k-NN search for similar historical alerts
-    queries.append({
-        'type': 'vector_similarity',
-        'description': 'Similar historical alerts',
-        'parameters': {
-            'k': 5,
-            'include_ai_analysis': True
-        }
-    })
-    
-    # Resource monitoring correlation rules
-    resource_keywords = ['high cpu usage', 'excessive ram consumption', 'memory usage', 
-                        'disk space', 'cpu utilization', 'system overload', 'performance']
-    
-    if any(keyword in rule_description for keyword in resource_keywords):
-        logger.info("Resource-related alert detected - adding process list query")
-        queries.append({
-            'type': 'keyword_time_range',
-            'description': 'Process information from same host',
-            'parameters': {
-                'keywords': ['process list', 'top processes', 'running processes'],
-                'host': host_name,
-                'time_window_minutes': 5,
-                'timestamp': timestamp
-            }
-        })
-    
-    # Security event correlation rules
-    security_keywords = ['ssh brute-force', 'web attack', 'authentication failed', 
-                        'login attempt', 'intrusion', 'malware', 'suspicious activity']
-    
-    if any(keyword in rule_description for keyword in security_keywords):
-        logger.info("Security event detected - adding system metrics correlation")
-        
-        # Add CPU metrics query
-        queries.append({
-            'type': 'keyword_time_range',
-            'description': 'CPU metrics from same host',
-            'parameters': {
-                'keywords': ['cpu usage', 'cpu utilization', 'processor'],
-                'host': host_name,
-                'time_window_minutes': 1,
-                'timestamp': timestamp
-            }
-        })
-        
-        # Add network I/O metrics query
-        queries.append({
-            'type': 'keyword_time_range',
-            'description': 'Network I/O metrics from same host',
-            'parameters': {
-                'keywords': ['network traffic', 'network io', 'bandwidth', 'packets'],
-                'host': host_name,
-                'time_window_minutes': 1,
-                'timestamp': timestamp
-            }
-        })
-    
-    # SSH-specific correlation
-    if 'ssh' in rule_description:
-        logger.info("SSH-related alert detected - adding SSH-specific metrics")
-        queries.append({
-            'type': 'keyword_time_range',
-            'description': 'SSH connection logs',
-            'parameters': {
-                'keywords': ['ssh connection', 'port 22', 'sshd'],
-                'host': host_name,
-                'time_window_minutes': 2,
-                'timestamp': timestamp
-            }
-        })
-    
-    # Web-related correlation
-    if any(web_term in rule_description for web_term in ['web', 'http', 'apache', 'nginx']):
-        logger.info("Web-related alert detected - adding web server metrics")
-        queries.append({
-            'type': 'keyword_time_range',
-            'description': 'Web server metrics',
-            'parameters': {
-                'keywords': ['apache', 'nginx', 'web server', 'http requests'],
-                'host': host_name,
-                'time_window_minutes': 2,
-                'timestamp': timestamp
-            }
-        })
-    
-    logger.info(f"Generated {len(queries)} contextual queries for correlation analysis")
-    return queries
-=======
-# === Stage 2: Core RAG Implementation Functions ===
->>>>>>> 3a42c488
-
-async def execute_retrieval(queries: List[Dict[str, Any]], alert_vector: List[float]) -> Dict[str, Any]:
-    """
-    Stage 3: Generic retrieval function that executes multiple types of queries
-    and aggregates results into a structured context object.
-    
-    Args:
-        queries: List of query specifications from determine_contextual_queries
-        alert_vector: Vector representation of the current alert
-        
-    Returns:
-        Dictionary containing aggregated results from all queries
-    """
-    context_data = {
-        'similar_alerts': [],
-        'cpu_metrics': [],
-        'network_logs': [],
-        'process_data': [],
-        'ssh_logs': [],
-        'web_metrics': []
-    }
-    
-    logger.info(f"Executing {len(queries)} retrieval queries")
-    
-    for query in queries:
-        query_type = query['type']
-        description = query['description']
-        parameters = query['parameters']
-        
-        try:
-            logger.info(f"Executing query: {description}")
-            
-            if query_type == 'vector_similarity':
-                # K-NN vector search for similar alerts
-                results = await execute_vector_search(alert_vector, parameters)
-                context_data['similar_alerts'].extend(results)
-                
-            elif query_type == 'keyword_time_range':
-                # Keyword and time-based search
-                results = await execute_keyword_time_search(parameters)
-                
-                # Categorize results based on description
-                if 'cpu' in description.lower():
-                    context_data['cpu_metrics'].extend(results)
-                elif 'network' in description.lower():
-                    context_data['network_logs'].extend(results)
-                elif 'process' in description.lower():
-                    context_data['process_data'].extend(results)
-                elif 'ssh' in description.lower():
-                    context_data['ssh_logs'].extend(results)
-                elif 'web' in description.lower():
-                    context_data['web_metrics'].extend(results)
-                    
-        except Exception as e:
-            logger.error(f"Error executing query '{description}': {str(e)}")
-            continue
-    
-    # Log retrieval summary
-    total_results = sum(len(results) for results in context_data.values())
-    logger.info(f"Retrieval completed - Total results: {total_results}")
-    for category, results in context_data.items():
-        if results:
-            logger.info(f"  {category}: {len(results)} items")
-    
-    return context_data
-
-async def execute_vector_search(alert_vector: List[float], parameters: Dict[str, Any]) -> List[Dict[str, Any]]:
-    """
-    Execute k-NN vector similarity search for historical alerts.
-    
-    Args:
-        alert_vector: Vector representation of the current alert
-        parameters: Search parameters including k and filters
-        
-    Returns:
-        List of similar alert documents
-    """
-    try:
-        k = parameters.get('k', 5)
-        include_ai_analysis = parameters.get('include_ai_analysis', True)
-        
-        # Build k-NN search query
-        knn_search_body = {
-            "size": k,
-            "query": {
-                "bool": {
-                    "must": [
-                        {
-                            "knn": {
-<<<<<<< HEAD
-                                "alert_embedding": {
-                                    "vector": alert_vector,
-=======
-                                "alert_vector": {  # 使用一致的字段名稱
-                                    "vector": query_vector,
->>>>>>> 3a42c488
-                                    "k": k
-                                }
-                            }
-                        }
-                    ]
-                }
-            },
-            "_source": ["rule", "agent", "ai_analysis", "timestamp"]  # 只獲取需要的字段
-        }
-        
-<<<<<<< HEAD
-        # Add filter for alerts with AI analysis if requested
-        if include_ai_analysis:
-            knn_search_body["query"]["bool"]["filter"] = [
-                {"exists": {"field": "ai_analysis"}}
-            ]
-=======
-        logger.info(f"Executing k-NN search for {k} similar alerts")
-        logger.debug(f"k-NN query: {knn_search_body}")
->>>>>>> 3a42c488
-        
-        response = await client.search(
-            index="wazuh-alerts-*",
-            body=knn_search_body
-        )
-        
-        similar_alerts = response.get('hits', {}).get('hits', [])
-<<<<<<< HEAD
-        logger.debug(f"Vector search returned {len(similar_alerts)} similar alerts")
-        return similar_alerts
-        
-    except Exception as e:
-        logger.error(f"Vector search failed: {str(e)}")
-=======
-        logger.info(f"Found {len(similar_alerts)} similar historical alerts")
-        
-        return similar_alerts
-        
-    except Exception as e:
-        logger.error(f"Error in find_similar_alerts: {str(e)}")
->>>>>>> 3a42c488
-        return []
-
-async def execute_keyword_time_search(parameters: Dict[str, Any]) -> List[Dict[str, Any]]:
-    """
-    Execute keyword and time-range search for system metrics and logs.
-    
-    Args:
-        parameters: Search parameters including keywords, host, and time window
-        
-    Returns:
-        List of matching documents
-    """
-<<<<<<< HEAD
-    try:
-        keywords = parameters.get('keywords', [])
-        host = parameters.get('host', '')
-        time_window_minutes = parameters.get('time_window_minutes', 5)
-        timestamp = parameters.get('timestamp')
-        
-        if not timestamp:
-            logger.warning("No timestamp provided for time-range search")
-            return []
-        
-        # Parse timestamp and calculate time range
-        if isinstance(timestamp, str):
-            alert_time = datetime.fromisoformat(timestamp.replace('Z', '+00:00'))
-        else:
-            alert_time = datetime.utcnow()
-        
-        start_time = alert_time - timedelta(minutes=time_window_minutes)
-        end_time = alert_time + timedelta(minutes=time_window_minutes)
-        
-        # Build keyword and time-range query
-        search_body = {
-            "size": 10,
-            "query": {
-                "bool": {
-                    "must": [
-                        {
-                            "multi_match": {
-                                "query": " ".join(keywords),
-                                "fields": ["rule.description", "data.*", "full_log"],
-                                "type": "best_fields",
-                                "fuzziness": "AUTO"
-                            }
-                        }
-                    ],
-                    "filter": [
-                        {
-                            "range": {
-                                "timestamp": {
-                                    "gte": start_time.isoformat(),
-                                    "lte": end_time.isoformat()
-                                }
-                            }
-                        }
-                    ]
-                }
-            },
-            "sort": [{"timestamp": {"order": "desc"}}]
-        }
-        
-        # Add host filter if specified
-        if host:
-            search_body["query"]["bool"]["filter"].append({
-                "term": {"agent.name.keyword": host}
-            })
-        
-        response = await client.search(
-            index="wazuh-alerts-*",
-            body=search_body
-        )
-        
-        results = response.get('hits', {}).get('hits', [])
-        logger.debug(f"Keyword/time search returned {len(results)} results for keywords: {keywords}")
-        return results
-        
-    except Exception as e:
-        logger.error(f"Keyword/time search failed: {str(e)}")
-        return []
-
-def format_multi_source_context(context_data: Dict[str, Any]) -> Dict[str, str]:
-    """
-    Stage 3: Format the multi-source context data for LLM consumption.
-    
-    Args:
-        context_data: Aggregated context from execute_retrieval
-        
-    Returns:
-        Dictionary with formatted context strings for each category
-    """
-    formatted_context = {}
-    
-    # Format similar alerts
-    similar_alerts = context_data.get('similar_alerts', [])
-    if similar_alerts:
-        context_parts = []
-        for i, alert in enumerate(similar_alerts, 1):
-            source = alert.get('_source', {})
-            rule = source.get('rule', {})
-            agent = source.get('agent', {})
-            ai_analysis = source.get('ai_analysis', {})
-            
-            context_part = f"""
-{i}. **Timestamp:** {source.get('timestamp', 'Unknown')}
-   **Host:** {agent.get('name', 'Unknown')}
-   **Rule:** {rule.get('description', 'N/A')} (Level: {rule.get('level', 'N/A')})
-   **Previous Analysis:** {ai_analysis.get('triage_report', 'N/A')[:150]}...
-   **Similarity Score:** {alert.get('_score', 'N/A')}"""
-            context_parts.append(context_part)
-        formatted_context['similar_alerts_context'] = "\n".join(context_parts)
-    else:
-        formatted_context['similar_alerts_context'] = "No similar historical alerts found."
-    
-    # Format system metrics
-    cpu_metrics = context_data.get('cpu_metrics', [])
-    if cpu_metrics:
-        cpu_parts = []
-        for metric in cpu_metrics:
-            source = metric.get('_source', {})
-            rule = source.get('rule', {})
-            cpu_parts.append(f"- {source.get('timestamp', 'Unknown')}: {rule.get('description', 'CPU metric')}")
-        formatted_context['system_metrics_context'] = "\n".join(cpu_parts)
-    else:
-        formatted_context['system_metrics_context'] = "No correlated system metrics found."
-    
-    # Format process data
-    process_data = context_data.get('process_data', [])
-    if process_data:
-        process_parts = []
-        for proc in process_data:
-            source = proc.get('_source', {})
-            rule = source.get('rule', {})
-            process_parts.append(f"- {source.get('timestamp', 'Unknown')}: {rule.get('description', 'Process info')}")
-        formatted_context['process_context'] = "\n".join(process_parts)
-    else:
-        formatted_context['process_context'] = "No process information found."
-    
-    # Format network data
-    network_logs = context_data.get('network_logs', [])
-    if network_logs:
-        network_parts = []
-        for net in network_logs:
-            source = net.get('_source', {})
-            rule = source.get('rule', {})
-            network_parts.append(f"- {source.get('timestamp', 'Unknown')}: {rule.get('description', 'Network activity')}")
-        formatted_context['network_context'] = "\n".join(network_parts)
-    else:
-        formatted_context['network_context'] = "No correlated network data found."
-    
-    return formatted_context
-
-async def query_new_alerts(limit: int = 10) -> List[Dict[str, Any]]:
-    """Query OpenSearch for new unanalyzed alerts"""
-    try:
-=======
-    if not alerts:
-        return "No relevant historical alerts found."
-    
-    context_parts = []
-    for i, alert in enumerate(alerts, 1):
-        source = alert.get('_source', {})
-        rule = source.get('rule', {})
-        agent = source.get('agent', {})
-        timestamp = source.get('timestamp', 'Unknown time')
-        
-        # 提取 AI 分析結果
-        ai_analysis = source.get('ai_analysis', {})
-        previous_analysis = ai_analysis.get('triage_report', 'No previous analysis available')
-        
-        # 格式化每個歷史警報
-        context_part = f"""
-{i}. **Timestamp:** {timestamp}
-   **Host:** {agent.get('name', 'Unknown')}
-   **Rule:** {rule.get('description', 'N/A')} (Level: {rule.get('level', 'N/A')})
-   **Previous Analysis:** {previous_analysis[:200]}{'...' if len(previous_analysis) > 200 else ''}
-   **Similarity Score:** {alert.get('_score', 'N/A')}
-"""
-        context_parts.append(context_part)
-    
-    return "\n".join(context_parts)
-
-async def process_single_alert(alert: Dict[Any, Any]) -> None:
-    """
-    Stage 2: 修改後的單一警報處理流程 - 整合 RAG 功能
-    
-    處理順序:
-    1. 獲取新警報
-    2. 向量化新警報
-    3. 檢索相似歷史警報
-    4. 格式化歷史上下文
-    5. 調用 LLM 分析
-    6. 更新結果到 OpenSearch
-    """
-    alert_id = alert['_id']
-    alert_index = alert['_index']
-    alert_source = alert['_source']
-    rule = alert_source.get('rule', {})
-    agent = alert_source.get('agent', {})
-    
-    # 步驟 1: 準備警報摘要
-    alert_summary = f"Rule: {rule.get('description', 'N/A')} (Level: {rule.get('level', 'N/A')}) on Host: {agent.get('name', 'N/A')}"
-    logger.info(f"Processing alert {alert_id}: {alert_summary}")
-
-    try:
-        # 步驟 2: 向量化新警報
-        logger.info(f"Vectorizing alert {alert_id}")
-        alert_vector = await embedding_service.embed_alert_content(alert_source)
-        
-        # 步驟 3: 檢索相似歷史警報
-        logger.info(f"Retrieving similar alerts for {alert_id}")
-        similar_alerts = await find_similar_alerts(alert_vector, k=5)
-        
-        # 步驟 4: 格式化歷史上下文
-        historical_context = format_historical_context(similar_alerts)
-        
-        # 步驟 5: 調用 LLM 分析 (包含歷史上下文)
-        logger.info(f"Generating AI analysis for {alert_id} with historical context")
-        analysis_result = await chain.ainvoke({
-            "alert_summary": alert_summary,
-            "historical_context": historical_context
-        })
-        
-        logger.info(f"AI Analysis generated for {alert_id}: {analysis_result[:100]}...")
-        
-        # 步驟 6: 更新 OpenSearch 文檔
-        update_body = {
-            "doc": {
-                "ai_analysis": {
-                    "triage_report": analysis_result,
-                    "provider": LLM_PROVIDER,
-                    "timestamp": datetime.utcnow().isoformat(),
-                    "similar_alerts_count": len(similar_alerts)
-                },
-                "alert_vector": alert_vector  # 儲存向量以供未來檢索
-            }
-        }
-        
-        await client.update(index=alert_index, id=alert_id, body=update_body)
-        logger.info(f"Successfully updated alert {alert_id} with RAG-enhanced analysis")
-        
-    except Exception as e:
-        logger.error(f"Error processing alert {alert_id}: {str(e)}")
-        raise
-
-async def query_new_alerts(limit: int = 10) -> List[Dict[str, Any]]:
-    """
-    Query OpenSearch for new alerts that haven't been analyzed yet.
-    
-    Args:
-        limit: Maximum number of alerts to retrieve
-        
-    Returns:
-        List of alert documents
-    """
-    try:
-        # 查找未分析的警報
->>>>>>> 3a42c488
-        response = await client.search(
-            index="wazuh-alerts-*",
-            body={
-                "query": {
-                    "bool": {
-                        "must_not": [{"exists": {"field": "ai_analysis"}}]
-                    }
-                },
-<<<<<<< HEAD
-                "sort": [{"timestamp": {"order": "desc"}}],
-                "size": limit
-            }
-        )
-        
-        alerts = response.get('hits', {}).get('hits', [])
-=======
-                "sort": [{"timestamp": {"order": "desc"}}]
-            },
-            size=limit
-        )
-        
-        alerts = response['hits']['hits']
->>>>>>> 3a42c488
-        logger.info(f"Found {len(alerts)} new alerts to process")
-        return alerts
-        
-    except Exception as e:
-        logger.error(f"Failed to query new alerts: {str(e)}")
-        raise
-
-<<<<<<< HEAD
-async def process_single_alert(alert: Dict[str, Any]) -> None:
-    """
-    Stage 3: Enhanced single alert processing with agentic context correlation.
-    
-    Processing workflow:
-    1. Fetch new alert
-    2. Vectorize alert
-    3. Decide: Call determine_contextual_queries to get required contextual queries
-    4. Retrieve: Call execute_retrieval with query list to fetch all required data
-    5. Format: Update context formatting to handle multi-source context
-    6. Analyze: Send comprehensive context to LLM
-    7. Update: Store results
-    """
-    alert_id = alert['_id']
-    alert_index = alert['_index']
-    alert_source = alert['_source']
-    rule = alert_source.get('rule', {})
-    agent = alert_source.get('agent', {})
-    
-    # Step 1: Prepare alert summary
-    alert_summary = f"Rule: {rule.get('description', 'N/A')} (Level: {rule.get('level', 'N/A')}) on Host: {agent.get('name', 'N/A')}"
-    logger.info(f"Processing alert {alert_id}: {alert_summary}")
-
-    try:
-        # Step 2: Vectorize new alert
-        logger.info(f"Vectorizing alert {alert_id}")
-        alert_vector = await embedding_service.embed_query(alert_summary)
-        
-        # Step 3: Decide - Determine contextual queries needed
-        logger.info(f"Determining contextual queries for alert {alert_id}")
-        contextual_queries = determine_contextual_queries(alert)
-        
-        # Step 4: Retrieve - Execute all contextual queries
-        logger.info(f"Executing {len(contextual_queries)} contextual queries for alert {alert_id}")
-        context_data = await execute_retrieval(contextual_queries, alert_vector)
-        
-        # Step 5: Format - Prepare multi-source context for LLM
-        logger.info(f"Formatting multi-source context for alert {alert_id}")
-        formatted_context = format_multi_source_context(context_data)
-        
-        # Step 6: Analyze - Send comprehensive context to LLM
-        logger.info(f"Generating comprehensive AI analysis for alert {alert_id}")
-        analysis_result = await chain.ainvoke({
-            "alert_summary": alert_summary,
-            **formatted_context
-        })
-        
-        logger.info(f"AI Analysis generated for {alert_id}: {analysis_result[:100]}...")
-        
-        # Step 7: Update - Store results in OpenSearch
-        update_body = {
-            "doc": {
-                "ai_analysis": {
-                    "triage_report": analysis_result,
-                    "provider": LLM_PROVIDER,
-                    "timestamp": alert_source.get('timestamp'),
-                    "context_sources": len(contextual_queries),
-                    "similar_alerts_count": len(context_data.get('similar_alerts', [])),
-                    "cpu_metrics_count": len(context_data.get('cpu_metrics', [])),
-                    "network_logs_count": len(context_data.get('network_logs', [])),
-                    "process_data_count": len(context_data.get('process_data', []))
-                },
-                "alert_embedding": alert_vector
-            }
-        }
-        
-        await client.update(index=alert_index, id=alert_id, body=update_body)
-        logger.info(f"Successfully updated alert {alert_id} with agentic context correlation analysis")
-        
-    except Exception as e:
-        logger.error(f"Error processing alert {alert_id}: {str(e)}")
-        raise
-
-async def triage_new_alerts():
-    """Main alert triage task with Stage 3 agentic context correlation"""
-    print("--- STAGE 3 AGENTIC CONTEXT CORRELATION TRIAGE JOB EXECUTING ---")
-    logger.info(f"Analyzing alerts with {LLM_PROVIDER} model and agentic context correlation...")
-=======
-async def ensure_index_template() -> None:
-    """Ensure OpenSearch index template exists with vector field mapping"""
-    template_name = "wazuh-alerts-vector-template"
-    template_body = {
-        "index_patterns": ["wazuh-alerts-*"],
-        "priority": 1,
-        "template": {
-            "settings": {
-                "number_of_shards": 1,
-                "number_of_replicas": 1,
-                "index": {
-                    "knn": True,
-                    "knn.algo_param.ef_search": 512
-                }
-            },
-            "mappings": {
-                "properties": {
-                    "alert_vector": {
-                        "type": "dense_vector",
-                        "dims": 768,
-                        "index": True,
-                        "similarity": "cosine",
-                        "index_options": {
-                            "type": "hnsw",
-                            "m": 16,
-                            "ef_construction": 512
-                        }
-                    },
-                    "ai_analysis": {
-                        "type": "object",
-                        "properties": {
-                            "triage_report": {"type": "text"},
-                            "provider": {"type": "keyword"},
-                            "timestamp": {"type": "date"},
-                            "similar_alerts_count": {"type": "integer"}
-                        }
-                    }
-                }
-            }
-        }
-    }
-    
-    try:
-        # Check if template already exists
-        try:
-            await client.indices.get_index_template(name=template_name)
-            logger.info(f"Index template {template_name} already exists")
-        except Exception:
-            # Template doesn't exist, create it
-            await client.indices.put_index_template(name=template_name, body=template_body)
-            logger.info(f"Successfully created index template: {template_name}")
-            
-    except Exception as e:
-        logger.error(f"Failed to ensure index template: {str(e)}")
-        raise
-
-# === Main Processing Function ===
-
-async def triage_new_alerts():
-    """
-    Stage 2: 修改主要 triage 函式以使用新的 RAG 流程
-    """
-    print("--- TRIAGE JOB EXECUTING WITH RAG FUNCTIONALITY ---")
-    logger.info(f"Analyzing alerts with {LLM_PROVIDER} model and RAG retrieval...")
->>>>>>> 3a42c488
-    
-    try:
-        # Query new alerts
-        alerts = await query_new_alerts(limit=10)
-        
-        if not alerts:
-            print("--- No new alerts found. ---")
-            logger.info("No new alerts found.")
-            return
-            
-<<<<<<< HEAD
-        logger.info(f"Found {len(alerts)} new alerts to process with agentic context correlation")
-        
-        # Process each alert with enhanced agentic workflow
-        for alert in alerts:
-            await process_single_alert(alert)
-            
-    except Exception as e:
-        print(f"!!!!!! A CRITICAL ERROR OCCURRED IN AGENTIC TRIAGE JOB !!!!!!")
-        logger.error(f"An error occurred during agentic triage: {e}", exc_info=True)
-=======
-        logger.info(f"Found {len(alerts)} new alerts to process with RAG")
-        
-        # 3. Process each alert using new RAG workflow
-        processed_count = 0
-        for alert in alerts:
-            try:
-                await process_single_alert(alert)
-                processed_count += 1
-                print(f"--- Successfully processed alert {alert['_id']} with RAG ---")
-            except Exception as e:
-                print(f"--- Error processing alert {alert['_id']}: {str(e)} ---")
-                logger.error(f"Failed to process alert {alert['_id']}: {str(e)}")
-                continue
-        
-        print(f"--- RAG batch processing completed: {processed_count}/{len(alerts)} alerts ---")
-        logger.info(f"RAG batch processing completed: {processed_count}/{len(alerts)} alerts")
-        
-    except Exception as e:
-        print(f"!!!!!! A CRITICAL ERROR OCCURRED IN RAG TRIAGE JOB !!!!!!")
-        logger.error(f"An error occurred during RAG triage: {e}", exc_info=True)
->>>>>>> 3a42c488
-        traceback.print_exc()
-
-# === FastAPI Application and Scheduler ===
-
-<<<<<<< HEAD
-app = FastAPI(title="Wazuh AI Triage Agent - Stage 3 Agentic Context Correlation")
-=======
-app = FastAPI(title="Wazuh AI Triage Agent - Stage 2 RAG")
->>>>>>> 3a42c488
-
-scheduler = AsyncIOScheduler()
-
-@app.on_event("startup")
-async def startup_event():
-<<<<<<< HEAD
-    logging.info("AI Agent with Stage 3 Agentic Context Correlation starting up...")
-    scheduler.add_job(triage_new_alerts, 'interval', seconds=60, id='agentic_triage_job', misfire_grace_time=30)
-    scheduler.start()
-    logging.info("Scheduler started. Agentic Context Correlation Triage job scheduled.")
-=======
-    logger.info("AI Agent with RAG functionality starting up...")
-    scheduler.add_job(triage_new_alerts, 'interval', seconds=60, id='triage_job', misfire_grace_time=30)
-    scheduler.start()
-    logger.info("Scheduler started. RAG Triage job scheduled.")
->>>>>>> 3a42c488
-
-@app.get("/")
-def read_root():
-    return {
-        "status": "AI Triage Agent with Agentic Context Correlation is running", 
-        "scheduler_status": str(scheduler.get_jobs()),
-        "stage": "Stage 3 - Agentic Context Correlation",
-        "features": [
-            "Dynamic contextual query generation",
-            "Multi-source data retrieval",
-            "Cross-referential analysis",
-            "Enhanced decision engine"
-        ]
-    }
-
-@app.on_event("shutdown")
-def shutdown_event():
-    """Application shutdown event handler"""
-    scheduler.shutdown()
-    logger.info("Scheduler shut down.")
-
-if __name__ == "__main__":
-    import uvicorn
+import os
+import logging
+import traceback
+import asyncio
+from typing import List, Dict, Any, Optional
+from datetime import datetime, timedelta
+from fastapi import FastAPI
+from apscheduler.schedulers.asyncio import AsyncIOScheduler
+
+# LangChain imports
+from langchain_google_genai import ChatGoogleGenerativeAI
+from langchain_anthropic import ChatAnthropic
+from langchain_core.prompts import ChatPromptTemplate
+from langchain_core.output_parsers import StrOutputParser
+
+# OpenSearch client
+from opensearchpy import AsyncOpenSearch, AsyncHttpConnection
+
+# Import our embedding service
+from embedding_service import GeminiEmbeddingService
+
+# Configure logging
+logging.basicConfig(level=logging.INFO, format='%(asctime)s - %(levelname)s - %(message)s')
+logger = logging.getLogger(__name__)
+
+# Environment configuration
+OPENSEARCH_URL = os.getenv("OPENSEARCH_URL", "https://wazuh.indexer:9200")
+OPENSEARCH_USER = os.getenv("OPENSEARCH_USER", "admin")
+OPENSEARCH_PASSWORD = os.getenv("OPENSEARCH_PASSWORD", "SecretPassword")
+
+# LLM configuration
+LLM_PROVIDER = os.getenv("LLM_PROVIDER", "anthropic").lower()
+GEMINI_API_KEY = os.getenv("GEMINI_API_KEY")
+ANTHROPIC_API_KEY = os.getenv("ANTHROPIC_API_KEY")
+
+# Initialize OpenSearch client
+client = AsyncOpenSearch(
+    hosts=[OPENSEARCH_URL],
+    http_auth=(OPENSEARCH_USER, OPENSEARCH_PASSWORD),
+    use_ssl=True,
+    verify_certs=False,
+    ssl_show_warn=False,
+    connection_class=AsyncHttpConnection
+)
+
+def get_llm():
+    """Initialize LLM based on environment configuration"""
+    logger.info(f"Initializing LLM provider: {LLM_PROVIDER}")
+    
+    if LLM_PROVIDER == 'gemini':
+        if not GEMINI_API_KEY:
+            raise ValueError("LLM_PROVIDER is 'gemini' but GEMINI_API_KEY is not set.")
+        return ChatGoogleGenerativeAI(model="gemini-1.5-flash", google_api_key=GEMINI_API_KEY)
+    
+    elif LLM_PROVIDER == 'anthropic':
+        if not ANTHROPIC_API_KEY:
+            raise ValueError("LLM_PROVIDER is 'anthropic' but ANTHROPIC_API_KEY is not set.")
+        return ChatAnthropic(model="claude-3-haiku-20240307", anthropic_api_key=ANTHROPIC_API_KEY)
+    
+    else:
+        raise ValueError(f"Unsupported LLM_PROVIDER: {LLM_PROVIDER}. Please choose 'gemini' or 'anthropic'.")
+
+# Initialize LangChain components
+llm = get_llm()
+
+# Stage 3: Enhanced prompt template for multi-source context correlation
+prompt_template = ChatPromptTemplate.from_template(
+    """You are a senior security analyst with expertise in correlating security events with system performance data. Analyze the new Wazuh alert below using the provided multi-source contextual information.
+
+**Historical Similar Alerts:**
+{similar_alerts_context}
+
+**Correlated System Metrics:**
+{system_metrics_context}
+
+**Process Information:**
+{process_context}
+
+**Network Data:**
+{network_context}
+
+**New Wazuh Alert to Analyze:**
+{alert_summary}
+
+**Your Analysis Task:**
+1. Briefly summarize the new event.
+2. Correlate the alert with system performance data and other contextual information.
+3. Assess its risk level (Critical, High, Medium, Low, Informational) considering all available context.
+4. Identify any patterns or anomalies by cross-referencing different data sources.
+5. Provide actionable recommendations based on the comprehensive analysis.
+
+**Your Comprehensive Triage Report:**
+"""
+)
+
+output_parser = StrOutputParser()
+chain = prompt_template | llm | output_parser
+
+# Initialize embedding service
+embedding_service = GeminiEmbeddingService()
+
+# === Stage 3: Agentic Context Correlation Implementation ===
+
+def determine_contextual_queries(alert: Dict[str, Any]) -> List[Dict[str, Any]]:
+    """
+    Stage 3: Decision engine that determines what contextual information is needed
+    based on the alert type and content.
+    
+    Args:
+        alert: The new alert document from OpenSearch
+        
+    Returns:
+        List of query specifications for different types of contextual data
+    """
+    queries = []
+    alert_source = alert.get('_source', {})
+    rule = alert_source.get('rule', {})
+    agent = alert_source.get('agent', {})
+    timestamp = alert_source.get('timestamp')
+    
+    rule_description = rule.get('description', '').lower()
+    rule_groups = rule.get('groups', [])
+    host_name = agent.get('name', '')
+    
+    logger.info(f"Determining contextual queries for alert: {rule_description}")
+    
+    # Default: Always perform k-NN search for similar historical alerts
+    queries.append({
+        'type': 'vector_similarity',
+        'description': 'Similar historical alerts',
+        'parameters': {
+            'k': 5,
+            'include_ai_analysis': True
+        }
+    })
+    
+    # Resource monitoring correlation rules
+    resource_keywords = ['high cpu usage', 'excessive ram consumption', 'memory usage', 
+                         'disk space', 'cpu utilization', 'system overload', 'performance']
+    
+    if any(keyword in rule_description for keyword in resource_keywords):
+        logger.info("Resource-related alert detected - adding process list query")
+        queries.append({
+            'type': 'keyword_time_range',
+            'description': 'Process information from same host',
+            'parameters': {
+                'keywords': ['process list', 'top processes', 'running processes'],
+                'host': host_name,
+                'time_window_minutes': 5,
+                'timestamp': timestamp
+            }
+        })
+    
+    # Security event correlation rules
+    security_keywords = ['ssh brute-force', 'web attack', 'authentication failed', 
+                         'login attempt', 'intrusion', 'malware', 'suspicious activity']
+    
+    if any(keyword in rule_description for keyword in security_keywords):
+        logger.info("Security event detected - adding system metrics correlation")
+        
+        # Add CPU metrics query
+        queries.append({
+            'type': 'keyword_time_range',
+            'description': 'CPU metrics from same host',
+            'parameters': {
+                'keywords': ['cpu usage', 'cpu utilization', 'processor'],
+                'host': host_name,
+                'time_window_minutes': 1,
+                'timestamp': timestamp
+            }
+        })
+        
+        # Add network I/O metrics query
+        queries.append({
+            'type': 'keyword_time_range',
+            'description': 'Network I/O metrics from same host',
+            'parameters': {
+                'keywords': ['network traffic', 'network io', 'bandwidth', 'packets'],
+                'host': host_name,
+                'time_window_minutes': 1,
+                'timestamp': timestamp
+            }
+        })
+    
+    # SSH-specific correlation
+    if 'ssh' in rule_description:
+        logger.info("SSH-related alert detected - adding SSH-specific metrics")
+        queries.append({
+            'type': 'keyword_time_range',
+            'description': 'SSH connection logs',
+            'parameters': {
+                'keywords': ['ssh connection', 'port 22', 'sshd'],
+                'host': host_name,
+                'time_window_minutes': 2,
+                'timestamp': timestamp
+            }
+        })
+    
+    # Web-related correlation
+    if any(web_term in rule_description for web_term in ['web', 'http', 'apache', 'nginx']):
+        logger.info("Web-related alert detected - adding web server metrics")
+        queries.append({
+            'type': 'keyword_time_range',
+            'description': 'Web server metrics',
+            'parameters': {
+                'keywords': ['apache', 'nginx', 'web server', 'http requests'],
+                'host': host_name,
+                'time_window_minutes': 2,
+                'timestamp': timestamp
+            }
+        })
+    
+    logger.info(f"Generated {len(queries)} contextual queries for correlation analysis")
+    return queries
+
+async def execute_retrieval(queries: List[Dict[str, Any]], alert_vector: List[float]) -> Dict[str, Any]:
+    """
+    Stage 3: Generic retrieval function that executes multiple types of queries
+    and aggregates results into a structured context object.
+    
+    Args:
+        queries: List of query specifications from determine_contextual_queries
+        alert_vector: Vector representation of the current alert
+        
+    Returns:
+        Dictionary containing aggregated results from all queries
+    """
+    context_data = {
+        'similar_alerts': [],
+        'cpu_metrics': [],
+        'network_logs': [],
+        'process_data': [],
+        'ssh_logs': [],
+        'web_metrics': []
+    }
+    
+    logger.info(f"Executing {len(queries)} retrieval queries")
+    
+    for query in queries:
+        query_type = query['type']
+        description = query['description']
+        parameters = query['parameters']
+        
+        try:
+            logger.info(f"Executing query: {description}")
+            
+            if query_type == 'vector_similarity':
+                # K-NN vector search for similar alerts
+                results = await execute_vector_search(alert_vector, parameters)
+                context_data['similar_alerts'].extend(results)
+                
+            elif query_type == 'keyword_time_range':
+                # Keyword and time-based search
+                results = await execute_keyword_time_search(parameters)
+                
+                # Categorize results based on description
+                if 'cpu' in description.lower():
+                    context_data['cpu_metrics'].extend(results)
+                elif 'network' in description.lower():
+                    context_data['network_logs'].extend(results)
+                elif 'process' in description.lower():
+                    context_data['process_data'].extend(results)
+                elif 'ssh' in description.lower():
+                    context_data['ssh_logs'].extend(results)
+                elif 'web' in description.lower():
+                    context_data['web_metrics'].extend(results)
+                    
+        except Exception as e:
+            logger.error(f"Error executing query '{description}': {str(e)}")
+            continue
+    
+    # Log retrieval summary
+    total_results = sum(len(results) for results in context_data.values())
+    logger.info(f"Retrieval completed - Total results: {total_results}")
+    for category, results in context_data.items():
+        if results:
+            logger.info(f"  {category}: {len(results)} items")
+    
+    return context_data
+
+async def execute_vector_search(alert_vector: List[float], parameters: Dict[str, Any]) -> List[Dict[str, Any]]:
+    """
+    Execute k-NN vector similarity search for historical alerts.
+    
+    Args:
+        alert_vector: Vector representation of the current alert
+        parameters: Search parameters including k and filters
+        
+    Returns:
+        List of similar alert documents
+    """
+    try:
+        k = parameters.get('k', 5)
+        include_ai_analysis = parameters.get('include_ai_analysis', True)
+        
+        # Build k-NN search query
+        knn_search_body = {
+            "size": k,
+            "query": {
+                "bool": {
+                    "must": [
+                        {
+                            "knn": {
+                                "alert_vector": { # FIX: Changed from 'alert_embedding' to 'alert_vector' to match template
+                                    "vector": alert_vector,
+                                    "k": k
+                                }
+                            }
+                        }
+                    ]
+                }
+            },
+            "_source": ["rule", "agent", "ai_analysis", "timestamp"]
+        }
+        
+        # Add filter for alerts with AI analysis if requested
+        if include_ai_analysis:
+            # Ensure filter list exists before appending
+            if "filter" not in knn_search_body["query"]["bool"]:
+                knn_search_body["query"]["bool"]["filter"] = []
+            knn_search_body["query"]["bool"]["filter"].append(
+                {"exists": {"field": "ai_analysis"}}
+            )
+        
+        response = await client.search(
+            index="wazuh-alerts-*",
+            body=knn_search_body
+        )
+        
+        similar_alerts = response.get('hits', {}).get('hits', [])
+        logger.debug(f"Vector search returned {len(similar_alerts)} similar alerts")
+        return similar_alerts
+        
+    except Exception as e:
+        logger.error(f"Vector search failed: {str(e)}")
+        return []
+
+async def execute_keyword_time_search(parameters: Dict[str, Any]) -> List[Dict[str, Any]]:
+    """
+    Execute keyword and time-range search for system metrics and logs.
+    
+    Args:
+        parameters: Search parameters including keywords, host, and time window
+        
+    Returns:
+        List of matching documents
+    """
+    try:
+        keywords = parameters.get('keywords', [])
+        host = parameters.get('host', '')
+        time_window_minutes = parameters.get('time_window_minutes', 5)
+        timestamp = parameters.get('timestamp')
+        
+        if not timestamp:
+            logger.warning("No timestamp provided for time-range search")
+            return []
+        
+        # Parse timestamp and calculate time range
+        if isinstance(timestamp, str):
+            alert_time = datetime.fromisoformat(timestamp.replace('Z', '+00:00'))
+        else:
+            alert_time = datetime.utcnow()
+        
+        start_time = alert_time - timedelta(minutes=time_window_minutes)
+        end_time = alert_time + timedelta(minutes=time_window_minutes)
+        
+        # Build keyword and time-range query
+        search_body = {
+            "size": 10,
+            "query": {
+                "bool": {
+                    "must": [
+                        {
+                            "multi_match": {
+                                "query": " ".join(keywords),
+                                "fields": ["rule.description", "data.*", "full_log"],
+                                "type": "best_fields",
+                                "fuzziness": "AUTO"
+                            }
+                        }
+                    ],
+                    "filter": [
+                        {
+                            "range": {
+                                "timestamp": {
+                                    "gte": start_time.isoformat(),
+                                    "lte": end_time.isoformat()
+                                }
+                            }
+                        }
+                    ]
+                }
+            },
+            "sort": [{"timestamp": {"order": "desc"}}]
+        }
+        
+        # Add host filter if specified
+        if host:
+            search_body["query"]["bool"]["filter"].append({
+                "term": {"agent.name.keyword": host}
+            })
+        
+        response = await client.search(
+            index="wazuh-alerts-*",
+            body=search_body
+        )
+        
+        results = response.get('hits', {}).get('hits', [])
+        logger.debug(f"Keyword/time search returned {len(results)} results for keywords: {keywords}")
+        return results
+        
+    except Exception as e:
+        logger.error(f"Keyword/time search failed: {str(e)}")
+        return []
+
+def format_multi_source_context(context_data: Dict[str, Any]) -> Dict[str, str]:
+    """
+    Stage 3: Format the multi-source context data for LLM consumption.
+    
+    Args:
+        context_data: Aggregated context from execute_retrieval
+        
+    Returns:
+        Dictionary with formatted context strings for each category
+    """
+    formatted_context = {}
+    
+    # Format similar alerts
+    similar_alerts = context_data.get('similar_alerts', [])
+    if similar_alerts:
+        context_parts = []
+        for i, alert in enumerate(similar_alerts, 1):
+            source = alert.get('_source', {})
+            rule = source.get('rule', {})
+            agent = source.get('agent', {})
+            ai_analysis = source.get('ai_analysis', {})
+            
+            context_part = f"""
+{i}. **Timestamp:** {source.get('timestamp', 'Unknown')}
+   **Host:** {agent.get('name', 'Unknown')}
+   **Rule:** {rule.get('description', 'N/A')} (Level: {rule.get('level', 'N/A')})
+   **Previous Analysis:** {ai_analysis.get('triage_report', 'N/A')[:150]}...
+   **Similarity Score:** {alert.get('_score', 'N/A')}"""
+            context_parts.append(context_part)
+        formatted_context['similar_alerts_context'] = "\n".join(context_parts)
+    else:
+        formatted_context['similar_alerts_context'] = "No similar historical alerts found."
+    
+    # Format system metrics
+    cpu_metrics = context_data.get('cpu_metrics', [])
+    if cpu_metrics:
+        cpu_parts = []
+        for metric in cpu_metrics:
+            source = metric.get('_source', {})
+            rule = source.get('rule', {})
+            cpu_parts.append(f"- {source.get('timestamp', 'Unknown')}: {rule.get('description', 'CPU metric')}")
+        formatted_context['system_metrics_context'] = "\n".join(cpu_parts)
+    else:
+        formatted_context['system_metrics_context'] = "No correlated system metrics found."
+    
+    # Format process data
+    process_data = context_data.get('process_data', [])
+    if process_data:
+        process_parts = []
+        for proc in process_data:
+            source = proc.get('_source', {})
+            rule = source.get('rule', {})
+            process_parts.append(f"- {source.get('timestamp', 'Unknown')}: {rule.get('description', 'Process info')}")
+        formatted_context['process_context'] = "\n".join(process_parts)
+    else:
+        formatted_context['process_context'] = "No process information found."
+    
+    # Format network data
+    network_logs = context_data.get('network_logs', [])
+    if network_logs:
+        network_parts = []
+        for net in network_logs:
+            source = net.get('_source', {})
+            rule = source.get('rule', {})
+            network_parts.append(f"- {source.get('timestamp', 'Unknown')}: {rule.get('description', 'Network activity')}")
+        formatted_context['network_context'] = "\n".join(network_parts)
+    else:
+        formatted_context['network_context'] = "No correlated network data found."
+    
+    return formatted_context
+
+async def query_new_alerts(limit: int = 10) -> List[Dict[str, Any]]:
+    """Query OpenSearch for new unanalyzed alerts"""
+    try:
+        response = await client.search(
+            index="wazuh-alerts-*",
+            body={
+                "query": {
+                    "bool": {
+                        "must_not": [{"exists": {"field": "ai_analysis"}}]
+                    }
+                },
+                "sort": [{"timestamp": {"order": "desc"}}],
+                "size": limit
+            }
+        )
+        
+        alerts = response.get('hits', {}).get('hits', [])
+        logger.info(f"Found {len(alerts)} new alerts to process")
+        return alerts
+        
+    except Exception as e:
+        logger.error(f"Failed to query new alerts: {str(e)}")
+        raise
+
+async def process_single_alert(alert: Dict[str, Any]) -> None:
+    """
+    Stage 3: Enhanced single alert processing with agentic context correlation.
+    
+    Processing workflow:
+    1. Fetch new alert
+    2. Vectorize alert
+    3. Decide: Call determine_contextual_queries to get required contextual queries
+    4. Retrieve: Call execute_retrieval with query list to fetch all required data
+    5. Format: Update context formatting to handle multi-source context
+    6. Analyze: Send comprehensive context to LLM
+    7. Update: Store results
+    """
+    alert_id = alert['_id']
+    alert_index = alert['_index']
+    alert_source = alert['_source']
+    rule = alert_source.get('rule', {})
+    agent = alert_source.get('agent', {})
+    
+    # Step 1: Prepare alert summary
+    alert_summary = f"Rule: {rule.get('description', 'N/A')} (Level: {rule.get('level', 'N/A')}) on Host: {agent.get('name', 'N/A')}"
+    logger.info(f"Processing alert {alert_id}: {alert_summary}")
+
+    try:
+        # Step 2: Vectorize new alert
+        logger.info(f"Vectorizing alert {alert_id}")
+        # FIX: Changed from embed_query to embed_alert_content for better context
+        alert_vector = await embedding_service.embed_alert_content(alert_source)
+        
+        # Step 3: Decide - Determine contextual queries needed
+        logger.info(f"Determining contextual queries for alert {alert_id}")
+        contextual_queries = determine_contextual_queries(alert)
+        
+        # Step 4: Retrieve - Execute all contextual queries
+        logger.info(f"Executing {len(contextual_queries)} contextual queries for alert {alert_id}")
+        context_data = await execute_retrieval(contextual_queries, alert_vector)
+        
+        # Step 5: Format - Prepare multi-source context for LLM
+        logger.info(f"Formatting multi-source context for alert {alert_id}")
+        formatted_context = format_multi_source_context(context_data)
+        
+        # Step 6: Analyze - Send comprehensive context to LLM
+        logger.info(f"Generating comprehensive AI analysis for alert {alert_id}")
+        analysis_result = await chain.ainvoke({
+            "alert_summary": alert_summary,
+            **formatted_context
+        })
+        
+        logger.info(f"AI Analysis generated for {alert_id}: {analysis_result[:100]}...")
+        
+        # Step 7: Update - Store results in OpenSearch
+        update_body = {
+            "doc": {
+                "ai_analysis": {
+                    "triage_report": analysis_result,
+                    "provider": LLM_PROVIDER,
+                    "timestamp": alert_source.get('timestamp'),
+                    "context_sources": len(contextual_queries),
+                    "similar_alerts_count": len(context_data.get('similar_alerts', [])),
+                    "cpu_metrics_count": len(context_data.get('cpu_metrics', [])),
+                    "network_logs_count": len(context_data.get('network_logs', [])),
+                    "process_data_count": len(context_data.get('process_data', []))
+                },
+                "alert_vector": alert_vector # FIX: Changed from 'alert_embedding' to 'alert_vector'
+            }
+        }
+        
+        await client.update(index=alert_index, id=alert_id, body=update_body)
+        logger.info(f"Successfully updated alert {alert_id} with agentic context correlation analysis")
+        
+    except Exception as e:
+        logger.error(f"Error processing alert {alert_id}: {str(e)}")
+        raise
+
+async def triage_new_alerts():
+    """Main alert triage task with Stage 3 agentic context correlation"""
+    print("--- STAGE 3 AGENTIC CONTEXT CORRELATION TRIAGE JOB EXECUTING ---")
+    logger.info(f"Analyzing alerts with {LLM_PROVIDER} model and agentic context correlation...")
+    
+    try:
+        # Query new alerts
+        alerts = await query_new_alerts(limit=10)
+        
+        if not alerts:
+            print("--- No new alerts found. ---")
+            logger.info("No new alerts found.")
+            return
+            
+        logger.info(f"Found {len(alerts)} new alerts to process with agentic context correlation")
+        
+        # Process each alert with enhanced agentic workflow
+        for alert in alerts:
+            try:
+                await process_single_alert(alert)
+                print(f"--- Successfully processed alert {alert['_id']} ---")
+            except Exception as e:
+                print(f"--- Error processing alert {alert['_id']}: {str(e)} ---")
+                logger.error(f"Failed to process alert {alert['_id']}: {str(e)}")
+                continue
+            
+    except Exception as e:
+        print(f"!!!!!! A CRITICAL ERROR OCCURRED IN AGENTIC TRIAGE JOB !!!!!!")
+        logger.error(f"An error occurred during agentic triage: {e}", exc_info=True)
+        traceback.print_exc()
+
+# === FastAPI Application and Scheduler ===
+
+app = FastAPI(title="Wazuh AI Triage Agent - Stage 3 Agentic Context Correlation")
+
+scheduler = AsyncIOScheduler()
+
+@app.on_event("startup")
+async def startup_event():
+    logging.info("AI Agent with Stage 3 Agentic Context Correlation starting up...")
+    scheduler.add_job(triage_new_alerts, 'interval', seconds=60, id='agentic_triage_job', misfire_grace_time=30)
+    scheduler.start()
+    logging.info("Scheduler started. Agentic Context Correlation Triage job scheduled.")
+
+@app.get("/")
+def read_root():
+    return {
+        "status": "AI Triage Agent with Agentic Context Correlation is running", 
+        "scheduler_status": str(scheduler.get_jobs()),
+        "stage": "Stage 3 - Agentic Context Correlation",
+        "features": [
+            "Dynamic contextual query generation",
+            "Multi-source data retrieval",
+            "Cross-referential analysis",
+            "Enhanced decision engine"
+        ]
+    }
+
+@app.on_event("shutdown")
+def shutdown_event():
+    """Application shutdown event handler"""
+    scheduler.shutdown()
+    logger.info("Scheduler shut down.")
+
+if __name__ == "__main__":
+    import uvicorn
     uvicorn.run(app, host="0.0.0.0", port=8000)