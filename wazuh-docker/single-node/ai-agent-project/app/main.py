import os
import logging
import traceback
import asyncio
from typing import List, Dict, Any, Optional
from datetime import datetime, timedelta
from fastapi import FastAPI
from apscheduler.schedulers.asyncio import AsyncIOScheduler

# LangChain 相關套件引入
from langchain_google_genai import ChatGoogleGenerativeAI
from langchain_anthropic import ChatAnthropic
from langchain_core.prompts import ChatPromptTemplate
from langchain_core.output_parsers import StrOutputParser

# OpenSearch 客戶端
from opensearchpy import AsyncOpenSearch, AsyncHttpConnection

# 引入自定義的嵌入服務模組
from embedding_service import GeminiEmbeddingService

# 配置日誌系統
logging.basicConfig(level=logging.INFO, format='%(asctime)s - %(levelname)s - %(message)s')
logger = logging.getLogger(__name__)

# 環境變數配置
OPENSEARCH_URL = os.getenv("OPENSEARCH_URL", "https://wazuh.indexer:9200")
OPENSEARCH_USER = os.getenv("OPENSEARCH_USER", "admin")
OPENSEARCH_PASSWORD = os.getenv("OPENSEARCH_PASSWORD", "SecretPassword")

# 大型語言模型配置
LLM_PROVIDER = os.getenv("LLM_PROVIDER", "anthropic").lower()
GEMINI_API_KEY = os.getenv("GEMINI_API_KEY")
ANTHROPIC_API_KEY = os.getenv("ANTHROPIC_API_KEY")

# 初始化 OpenSearch 非同步客戶端
client = AsyncOpenSearch(
    hosts=[OPENSEARCH_URL],
    http_auth=(OPENSEARCH_USER, OPENSEARCH_PASSWORD),
    use_ssl=True,
    verify_certs=False,
    ssl_show_warn=False,
    connection_class=AsyncHttpConnection
)

def get_llm():
    """
    根據環境配置初始化大型語言模型
    
    支援的提供商：
    - gemini: Google Gemini 1.5 Flash 模型
    - anthropic: Anthropic Claude 3 Haiku 模型
    
    Returns:
        ChatModel: 配置完成的語言模型實例
        
    Raises:
        ValueError: 當提供商不支援或 API 金鑰未設定時
    """
    logger.info(f"正在初始化 LLM 提供商: {LLM_PROVIDER}")
    
    if LLM_PROVIDER == 'gemini':
        if not GEMINI_API_KEY:
            raise ValueError("LLM_PROVIDER 設為 'gemini' 但 GEMINI_API_KEY 未設定")
        return ChatGoogleGenerativeAI(model="gemini-1.5-flash", google_api_key=GEMINI_API_KEY)
    
    elif LLM_PROVIDER == 'anthropic':
        if not ANTHROPIC_API_KEY:
            raise ValueError("LLM_PROVIDER 設為 'anthropic' 但 ANTHROPIC_API_KEY 未設定")
        return ChatAnthropic(model="claude-3-haiku-20240307", anthropic_api_key=ANTHROPIC_API_KEY)
    
    else:
        raise ValueError(f"不支援的 LLM_PROVIDER: {LLM_PROVIDER}。請選擇 'gemini' 或 'anthropic'")

# 初始化 LangChain 組件
llm = get_llm()

<<<<<<< HEAD
# 階段二：針對 RAG 檢索增強生成的提示範本
prompt_template = ChatPromptTemplate.from_template(
    """您是一位資深的資安分析師。請使用下方提供的歷史相似警報上下文來分析新的 Wazuh 警報。

**相關歷史警報：**
{historical_context}
=======
# Stage 3: Enhanced prompt template for multi-source context correlation
prompt_template = ChatPromptTemplate.from_template(
    """You are a senior security analyst with expertise in correlating security events with system performance data. Analyze the new Wazuh alert below using the provided multi-source contextual information.

**Historical Similar Alerts:**
{similar_alerts_context}

**Correlated System Metrics:**
{system_metrics_context}

**Process Information:**
{process_context}

**Network Data:**
{network_context}
>>>>>>> 2e44614d

**待分析的新 Wazuh 警報：**
{alert_summary}

<<<<<<< HEAD
**分析任務：**
1. 簡要總結新事件。
2. 評估風險等級（嚴重、高、中、低、資訊），參考歷史上下文中的模式。
3. 提供明確的、上下文感知的建議，並參考相似歷史警報的相關模式。

**您的分流報告：**
=======
**Your Analysis Task:**
1. Briefly summarize the new event.
2. Correlate the alert with system performance data and other contextual information.
3. Assess its risk level (Critical, High, Medium, Low, Informational) considering all available context.
4. Identify any patterns or anomalies by cross-referencing different data sources.
5. Provide actionable recommendations based on the comprehensive analysis.

**Your Comprehensive Triage Report:**
>>>>>>> 2e44614d
"""
)

output_parser = StrOutputParser()
chain = prompt_template | llm | output_parser

# 初始化嵌入服務
embedding_service = GeminiEmbeddingService()

<<<<<<< HEAD
# === 階段二：核心 RAG 實作函式 ===
=======
# === Stage 3: Agentic Context Correlation Implementation ===
>>>>>>> 2e44614d

def determine_contextual_queries(alert: Dict[str, Any]) -> List[Dict[str, Any]]:
    """
<<<<<<< HEAD
    階段二：實現檢索模組 - 使用 k-NN 搜尋找到相似的歷史警報
    
    此函式透過向量相似度搜尋，從 OpenSearch 中檢索出與當前警報最相關的歷史警報。
    使用餘弦相似度作為距離度量，並透過 HNSW 演算法實現高效的近似最近鄰搜尋。
    
    Args:
        query_vector (List[float]): 新警報的向量表示（768 維）
        k (int): 要檢索的相似警報數量，預設為 5
        
    Returns:
        List[Dict[Any, Any]]: 最相似的 k 個歷史警報文檔，按相似度排序
        
    Note:
        - 只檢索已經經過 AI 分析的歷史警報（包含 ai_analysis 欄位）
        - 使用 OpenSearch 的原生 k-NN 查詢功能
        - 若發生錯誤則返回空列表，確保系統穩定性
=======
    Stage 3: Decision engine that determines what contextual information is needed
    based on the alert type and content.
    
    Args:
        alert: The new alert document from OpenSearch
        
    Returns:
        List of query specifications for different types of contextual data
    """
    queries = []
    alert_source = alert.get('_source', {})
    rule = alert_source.get('rule', {})
    agent = alert_source.get('agent', {})
    timestamp = alert_source.get('timestamp')
    
    rule_description = rule.get('description', '').lower()
    rule_groups = rule.get('groups', [])
    host_name = agent.get('name', '')
    
    logger.info(f"Determining contextual queries for alert: {rule_description}")
    
    # Default: Always perform k-NN search for similar historical alerts
    queries.append({
        'type': 'vector_similarity',
        'description': 'Similar historical alerts',
        'parameters': {
            'k': 5,
            'include_ai_analysis': True
        }
    })
    
    # Resource monitoring correlation rules
    resource_keywords = ['high cpu usage', 'excessive ram consumption', 'memory usage', 
                         'disk space', 'cpu utilization', 'system overload', 'performance']
    
    if any(keyword in rule_description for keyword in resource_keywords):
        logger.info("Resource-related alert detected - adding process list query")
        queries.append({
            'type': 'keyword_time_range',
            'description': 'Process information from same host',
            'parameters': {
                'keywords': ['process list', 'top processes', 'running processes'],
                'host': host_name,
                'time_window_minutes': 5,
                'timestamp': timestamp
            }
        })
    
    # Security event correlation rules
    security_keywords = ['ssh brute-force', 'web attack', 'authentication failed', 
                         'login attempt', 'intrusion', 'malware', 'suspicious activity']
    
    if any(keyword in rule_description for keyword in security_keywords):
        logger.info("Security event detected - adding system metrics correlation")
        
        # Add CPU metrics query
        queries.append({
            'type': 'keyword_time_range',
            'description': 'CPU metrics from same host',
            'parameters': {
                'keywords': ['cpu usage', 'cpu utilization', 'processor'],
                'host': host_name,
                'time_window_minutes': 1,
                'timestamp': timestamp
            }
        })
        
        # Add network I/O metrics query
        queries.append({
            'type': 'keyword_time_range',
            'description': 'Network I/O metrics from same host',
            'parameters': {
                'keywords': ['network traffic', 'network io', 'bandwidth', 'packets'],
                'host': host_name,
                'time_window_minutes': 1,
                'timestamp': timestamp
            }
        })
    
    # SSH-specific correlation
    if 'ssh' in rule_description:
        logger.info("SSH-related alert detected - adding SSH-specific metrics")
        queries.append({
            'type': 'keyword_time_range',
            'description': 'SSH connection logs',
            'parameters': {
                'keywords': ['ssh connection', 'port 22', 'sshd'],
                'host': host_name,
                'time_window_minutes': 2,
                'timestamp': timestamp
            }
        })
    
    # Web-related correlation
    if any(web_term in rule_description for web_term in ['web', 'http', 'apache', 'nginx']):
        logger.info("Web-related alert detected - adding web server metrics")
        queries.append({
            'type': 'keyword_time_range',
            'description': 'Web server metrics',
            'parameters': {
                'keywords': ['apache', 'nginx', 'web server', 'http requests'],
                'host': host_name,
                'time_window_minutes': 2,
                'timestamp': timestamp
            }
        })
    
    logger.info(f"Generated {len(queries)} contextual queries for correlation analysis")
    return queries

async def execute_retrieval(queries: List[Dict[str, Any]], alert_vector: List[float]) -> Dict[str, Any]:
    """
    Stage 3: Generic retrieval function that executes multiple types of queries
    and aggregates results into a structured context object.
    
    Args:
        queries: List of query specifications from determine_contextual_queries
        alert_vector: Vector representation of the current alert
        
    Returns:
        Dictionary containing aggregated results from all queries
    """
    context_data = {
        'similar_alerts': [],
        'cpu_metrics': [],
        'network_logs': [],
        'process_data': [],
        'ssh_logs': [],
        'web_metrics': []
    }
    
    logger.info(f"Executing {len(queries)} retrieval queries")
    
    for query in queries:
        query_type = query['type']
        description = query['description']
        parameters = query['parameters']
        
        try:
            logger.info(f"Executing query: {description}")
            
            if query_type == 'vector_similarity':
                # K-NN vector search for similar alerts
                results = await execute_vector_search(alert_vector, parameters)
                context_data['similar_alerts'].extend(results)
                
            elif query_type == 'keyword_time_range':
                # Keyword and time-based search
                results = await execute_keyword_time_search(parameters)
                
                # Categorize results based on description
                if 'cpu' in description.lower():
                    context_data['cpu_metrics'].extend(results)
                elif 'network' in description.lower():
                    context_data['network_logs'].extend(results)
                elif 'process' in description.lower():
                    context_data['process_data'].extend(results)
                elif 'ssh' in description.lower():
                    context_data['ssh_logs'].extend(results)
                elif 'web' in description.lower():
                    context_data['web_metrics'].extend(results)
                    
        except Exception as e:
            logger.error(f"Error executing query '{description}': {str(e)}")
            continue
    
    # Log retrieval summary
    total_results = sum(len(results) for results in context_data.values())
    logger.info(f"Retrieval completed - Total results: {total_results}")
    for category, results in context_data.items():
        if results:
            logger.info(f"  {category}: {len(results)} items")
    
    return context_data

async def execute_vector_search(alert_vector: List[float], parameters: Dict[str, Any]) -> List[Dict[str, Any]]:
    """
    Execute k-NN vector similarity search for historical alerts.
    
    Args:
        alert_vector: Vector representation of the current alert
        parameters: Search parameters including k and filters
        
    Returns:
        List of similar alert documents
>>>>>>> 2e44614d
    """
    try:
        k = parameters.get('k', 5)
        include_ai_analysis = parameters.get('include_ai_analysis', True)
        
        # Build k-NN search query
        knn_search_body = {
            "size": k,
            "query": {
                "bool": {
                    "must": [
                        {
                            "knn": {
<<<<<<< HEAD
                                "alert_vector": {  # 使用標準化的向量欄位名稱
                                    "vector": query_vector,
=======
                                "alert_vector": { # FIX: Changed from 'alert_embedding' to 'alert_vector' to match template
                                    "vector": alert_vector,
>>>>>>> 2e44614d
                                    "k": k
                                }
                            }
                        }
                    ]
                }
            },
            "_source": ["rule", "agent", "ai_analysis", "timestamp"]
        }
        
        # Add filter for alerts with AI analysis if requested
        if include_ai_analysis:
            # Ensure filter list exists before appending
            if "filter" not in knn_search_body["query"]["bool"]:
                knn_search_body["query"]["bool"]["filter"] = []
            knn_search_body["query"]["bool"]["filter"].append(
                {"exists": {"field": "ai_analysis"}}
            )
        
        response = await client.search(
            index="wazuh-alerts-*",
            body=knn_search_body
        )
        
        similar_alerts = response.get('hits', {}).get('hits', [])
        logger.debug(f"Vector search returned {len(similar_alerts)} similar alerts")
        return similar_alerts
        
    except Exception as e:
        logger.error(f"Vector search failed: {str(e)}")
        return []

async def execute_keyword_time_search(parameters: Dict[str, Any]) -> List[Dict[str, Any]]:
    """
    Execute keyword and time-range search for system metrics and logs.
    
    Args:
        parameters: Search parameters including keywords, host, and time window
        
    Returns:
        List of matching documents
    """
    try:
        keywords = parameters.get('keywords', [])
        host = parameters.get('host', '')
        time_window_minutes = parameters.get('time_window_minutes', 5)
        timestamp = parameters.get('timestamp')
        
        if not timestamp:
            logger.warning("No timestamp provided for time-range search")
            return []
        
        # Parse timestamp and calculate time range
        if isinstance(timestamp, str):
            alert_time = datetime.fromisoformat(timestamp.replace('Z', '+00:00'))
        else:
            alert_time = datetime.utcnow()
        
        start_time = alert_time - timedelta(minutes=time_window_minutes)
        end_time = alert_time + timedelta(minutes=time_window_minutes)
        
        # Build keyword and time-range query
        search_body = {
            "size": 10,
            "query": {
                "bool": {
                    "must": [
                        {
                            "multi_match": {
                                "query": " ".join(keywords),
                                "fields": ["rule.description", "data.*", "full_log"],
                                "type": "best_fields",
                                "fuzziness": "AUTO"
                            }
                        }
                    ],
                    "filter": [
                        {
                            "range": {
                                "timestamp": {
                                    "gte": start_time.isoformat(),
                                    "lte": end_time.isoformat()
                                }
                            }
                        }
                    ]
                }
            },
<<<<<<< HEAD
            "_source": ["rule", "agent", "ai_analysis", "timestamp"]  # 只獲取必要的欄位以優化效能
        }
        
        logger.info(f"執行 k-NN 搜尋以找尋 {k} 個相似警報")
        logger.debug(f"k-NN 查詢內容: {knn_search_body}")
        
        # 執行向量搜尋
=======
            "sort": [{"timestamp": {"order": "desc"}}]
        }
        
        # Add host filter if specified
        if host:
            search_body["query"]["bool"]["filter"].append({
                "term": {"agent.name.keyword": host}
            })
        
>>>>>>> 2e44614d
        response = await client.search(
            index="wazuh-alerts-*",
            body=search_body
        )
        
<<<<<<< HEAD
        similar_alerts = response.get('hits', {}).get('hits', [])
        logger.info(f"找到 {len(similar_alerts)} 個相似的歷史警報")
        
        return similar_alerts
        
    except Exception as e:
        logger.error(f"find_similar_alerts 執行錯誤: {str(e)}")
=======
        results = response.get('hits', {}).get('hits', [])
        logger.debug(f"Keyword/time search returned {len(results)} results for keywords: {keywords}")
        return results
        
    except Exception as e:
        logger.error(f"Keyword/time search failed: {str(e)}")
>>>>>>> 2e44614d
        return []

def format_multi_source_context(context_data: Dict[str, Any]) -> Dict[str, str]:
    """
<<<<<<< HEAD
    階段二：格式化歷史上下文函式 - 將檢索到的警報格式化為可讀字串
    
    此函式將向量搜尋結果轉換為結構化的文字格式，供 LLM 進行上下文感知分析。
    包含時間戳記、主機資訊、規則詳情、先前分析結果及相似度分數。
    
    Args:
        alerts (List[Dict[Any, Any]]): find_similar_alerts 返回的警報文檔列表
        
    Returns:
        str: 格式化的歷史上下文字串，適合作為 LLM 輸入
        
    Note:
        - 若無相關歷史警報則返回預設訊息
        - 長文本分析會被截斷至 200 字符以控制提示長度
        - 包含相似度分數以提供透明度
    """
    if not alerts:
        return "未找到相關的歷史警報。"
    
    context_parts = []
    for i, alert in enumerate(alerts, 1):
        source = alert.get('_source', {})
        rule = source.get('rule', {})
        agent = source.get('agent', {})
        timestamp = source.get('timestamp', '未知時間')
        
        # 提取 AI 分析結果
        ai_analysis = source.get('ai_analysis', {})
        previous_analysis = ai_analysis.get('triage_report', '無先前分析可用')
        
        # 格式化每個歷史警報的資訊
        context_part = f"""
{i}. **時間戳記：** {timestamp}
   **主機：** {agent.get('name', '未知')}
   **規則：** {rule.get('description', '無')} (等級: {rule.get('level', '無')})
   **先前分析：** {previous_analysis[:200]}{'...' if len(previous_analysis) > 200 else ''}
   **相似度分數：** {alert.get('_score', '無')}
"""
        context_parts.append(context_part)
=======
    Stage 3: Format the multi-source context data for LLM consumption.
    
    Args:
        context_data: Aggregated context from execute_retrieval
        
    Returns:
        Dictionary with formatted context strings for each category
    """
    formatted_context = {}
    
    # Format similar alerts
    similar_alerts = context_data.get('similar_alerts', [])
    if similar_alerts:
        context_parts = []
        for i, alert in enumerate(similar_alerts, 1):
            source = alert.get('_source', {})
            rule = source.get('rule', {})
            agent = source.get('agent', {})
            ai_analysis = source.get('ai_analysis', {})
            
            context_part = f"""
{i}. **Timestamp:** {source.get('timestamp', 'Unknown')}
   **Host:** {agent.get('name', 'Unknown')}
   **Rule:** {rule.get('description', 'N/A')} (Level: {rule.get('level', 'N/A')})
   **Previous Analysis:** {ai_analysis.get('triage_report', 'N/A')[:150]}...
   **Similarity Score:** {alert.get('_score', 'N/A')}"""
            context_parts.append(context_part)
        formatted_context['similar_alerts_context'] = "\n".join(context_parts)
    else:
        formatted_context['similar_alerts_context'] = "No similar historical alerts found."
>>>>>>> 2e44614d
    
    # Format system metrics
    cpu_metrics = context_data.get('cpu_metrics', [])
    if cpu_metrics:
        cpu_parts = []
        for metric in cpu_metrics:
            source = metric.get('_source', {})
            rule = source.get('rule', {})
            cpu_parts.append(f"- {source.get('timestamp', 'Unknown')}: {rule.get('description', 'CPU metric')}")
        formatted_context['system_metrics_context'] = "\n".join(cpu_parts)
    else:
        formatted_context['system_metrics_context'] = "No correlated system metrics found."
    
    # Format process data
    process_data = context_data.get('process_data', [])
    if process_data:
        process_parts = []
        for proc in process_data:
            source = proc.get('_source', {})
            rule = source.get('rule', {})
            process_parts.append(f"- {source.get('timestamp', 'Unknown')}: {rule.get('description', 'Process info')}")
        formatted_context['process_context'] = "\n".join(process_parts)
    else:
        formatted_context['process_context'] = "No process information found."
    
    # Format network data
    network_logs = context_data.get('network_logs', [])
    if network_logs:
        network_parts = []
        for net in network_logs:
            source = net.get('_source', {})
            rule = source.get('rule', {})
            network_parts.append(f"- {source.get('timestamp', 'Unknown')}: {rule.get('description', 'Network activity')}")
        formatted_context['network_context'] = "\n".join(network_parts)
    else:
        formatted_context['network_context'] = "No correlated network data found."
    
    return formatted_context

async def query_new_alerts(limit: int = 10) -> List[Dict[str, Any]]:
    """Query OpenSearch for new unanalyzed alerts"""
    try:
        response = await client.search(
            index="wazuh-alerts-*",
            body={
                "query": {
                    "bool": {
                        "must_not": [{"exists": {"field": "ai_analysis"}}]
                    }
                },
                "sort": [{"timestamp": {"order": "desc"}}],
                "size": limit
            }
        )
        
        alerts = response.get('hits', {}).get('hits', [])
        logger.info(f"Found {len(alerts)} new alerts to process")
        return alerts
        
    except Exception as e:
        logger.error(f"Failed to query new alerts: {str(e)}")
        raise

async def process_single_alert(alert: Dict[str, Any]) -> None:
    """
<<<<<<< HEAD
    階段二：修改後的單一警報處理流程 - 整合 RAG 功能
    
    這是核心的警報處理流程，整合了檢索增強生成技術。處理順序為：
    1. 獲取並準備新警報資料
    2. 使用 Gemini Embedding 對警報內容進行向量化
    3. 透過向量相似度搜尋檢索相關歷史警報
    4. 格式化歷史上下文資料
    5. 調用 LLM 進行上下文感知分析
    6. 將分析結果與向量資料更新至 OpenSearch
    
    Args:
        alert (Dict[Any, Any]): 來自 OpenSearch 的原始警報文檔
        
    Raises:
        Exception: 處理過程中的任何錯誤都會被記錄但不會中斷整體流程
        
    Note:
        - 每個處理步驟都有詳細的日誌記錄
        - 向量資料會被保存以供未來的相似度搜尋使用
        - 錯誤處理確保單一警報失敗不影響批次處理
=======
    Stage 3: Enhanced single alert processing with agentic context correlation.
    
    Processing workflow:
    1. Fetch new alert
    2. Vectorize alert
    3. Decide: Call determine_contextual_queries to get required contextual queries
    4. Retrieve: Call execute_retrieval with query list to fetch all required data
    5. Format: Update context formatting to handle multi-source context
    6. Analyze: Send comprehensive context to LLM
    7. Update: Store results
>>>>>>> 2e44614d
    """
    alert_id = alert['_id']
    alert_index = alert['_index']
    alert_source = alert['_source']
    rule = alert_source.get('rule', {})
    agent = alert_source.get('agent', {})
    
<<<<<<< HEAD
    # 步驟一：準備警報摘要資訊
    alert_summary = f"規則: {rule.get('description', '無')} (等級: {rule.get('level', '無')}) 於主機: {agent.get('name', '無')}"
    logger.info(f"處理警報 {alert_id}: {alert_summary}")

    try:
        # 步驟二：對新警報進行向量化
        logger.info(f"正在向量化警報 {alert_id}")
        alert_vector = await embedding_service.embed_alert_content(alert_source)
        
        # 步驟三：檢索語意相似的歷史警報
        logger.info(f"正在檢索警報 {alert_id} 的相似警報")
        similar_alerts = await find_similar_alerts(alert_vector, k=5)
        
        # 步驟四：格式化歷史上下文資料
        historical_context = format_historical_context(similar_alerts)
        
        # 步驟五：調用 LLM 進行上下文感知分析
        logger.info(f"正在為警報 {alert_id} 生成包含歷史上下文的 AI 分析")
=======
    # Step 1: Prepare alert summary
    alert_summary = f"Rule: {rule.get('description', 'N/A')} (Level: {rule.get('level', 'N/A')}) on Host: {agent.get('name', 'N/A')}"
    logger.info(f"Processing alert {alert_id}: {alert_summary}")

    try:
        # Step 2: Vectorize new alert
        logger.info(f"Vectorizing alert {alert_id}")
        # FIX: Changed from embed_query to embed_alert_content for better context
        alert_vector = await embedding_service.embed_alert_content(alert_source)
        
        # Step 3: Decide - Determine contextual queries needed
        logger.info(f"Determining contextual queries for alert {alert_id}")
        contextual_queries = determine_contextual_queries(alert)
        
        # Step 4: Retrieve - Execute all contextual queries
        logger.info(f"Executing {len(contextual_queries)} contextual queries for alert {alert_id}")
        context_data = await execute_retrieval(contextual_queries, alert_vector)
        
        # Step 5: Format - Prepare multi-source context for LLM
        logger.info(f"Formatting multi-source context for alert {alert_id}")
        formatted_context = format_multi_source_context(context_data)
        
        # Step 6: Analyze - Send comprehensive context to LLM
        logger.info(f"Generating comprehensive AI analysis for alert {alert_id}")
>>>>>>> 2e44614d
        analysis_result = await chain.ainvoke({
            "alert_summary": alert_summary,
            **formatted_context
        })
        
        logger.info(f"已為警報 {alert_id} 生成 AI 分析: {analysis_result[:100]}...")
        
<<<<<<< HEAD
        # 步驟六：更新 OpenSearch 文檔
=======
        # Step 7: Update - Store results in OpenSearch
>>>>>>> 2e44614d
        update_body = {
            "doc": {
                "ai_analysis": {
                    "triage_report": analysis_result,
                    "provider": LLM_PROVIDER,
                    "timestamp": alert_source.get('timestamp'),
                    "context_sources": len(contextual_queries),
                    "similar_alerts_count": len(context_data.get('similar_alerts', [])),
                    "cpu_metrics_count": len(context_data.get('cpu_metrics', [])),
                    "network_logs_count": len(context_data.get('network_logs', [])),
                    "process_data_count": len(context_data.get('process_data', []))
                },
<<<<<<< HEAD
                "alert_vector": alert_vector  # 儲存向量以供未來檢索使用
=======
                "alert_vector": alert_vector # FIX: Changed from 'alert_embedding' to 'alert_vector'
>>>>>>> 2e44614d
            }
        }
        
        await client.update(index=alert_index, id=alert_id, body=update_body)
<<<<<<< HEAD
        logger.info(f"成功更新警報 {alert_id}，已整合 RAG 增強分析")
=======
        logger.info(f"Successfully updated alert {alert_id} with agentic context correlation analysis")
>>>>>>> 2e44614d
        
    except Exception as e:
        logger.error(f"處理警報 {alert_id} 時發生錯誤: {str(e)}")
        raise

<<<<<<< HEAD
async def query_new_alerts(limit: int = 10) -> List[Dict[str, Any]]:
    """
    從 OpenSearch 查詢尚未分析的新警報
    
    此函式會搜尋所有不包含 ai_analysis 欄位的警報，這表示這些警報尚未經過
    AI 分析處理。結果按時間戳記降序排列，確保最新的警報優先處理。
    
    Args:
        limit (int): 要檢索的警報數量上限，預設為 10
        
    Returns:
        List[Dict[str, Any]]: 待處理的警報文檔列表
        
    Raises:
        Exception: 查詢失敗時拋出例外
        
    Note:
        - 使用布林查詢的 must_not 子句來排除已分析的警報
        - 按時間戳記降序排序確保處理最新警報
        - 包含詳細的日誌記錄以便監控
    """
    try:
        # 查找未經 AI 分析的警報
        response = await client.search(
            index="wazuh-alerts-*",
            body={
                "query": {
                    "bool": {
                        "must_not": [{"exists": {"field": "ai_analysis"}}]
                    }
                },
                "sort": [{"timestamp": {"order": "desc"}}]
            },
            size=limit
        )
        
        alerts = response['hits']['hits']
        logger.info(f"找到 {len(alerts)} 個新警報待處理")
        return alerts
        
    except Exception as e:
        logger.error(f"查詢新警報失敗: {str(e)}")
        raise

async def ensure_index_template() -> None:
    """
    確保 OpenSearch 索引範本存在並包含向量欄位映射
    
    此函式會檢查並建立必要的索引範本，以確保新建立的 Wazuh 警報索引
    包含正確的向量欄位配置。範本包括：
    - alert_vector: 768 維的密集向量欄位，使用 HNSW 索引
    - ai_analysis: 結構化的 AI 分析結果欄位
    - 適當的 k-NN 搜尋配置
    
    Note:
        - 使用 HNSW 演算法實現高效的向量搜尋
        - 餘弦相似度適合語意搜尋場景
        - 索引範本優先級設為 1，適用於所有 wazuh-alerts-* 索引
    """
    template_name = "wazuh-alerts-vector-template"
    template_body = {
        "index_patterns": ["wazuh-alerts-*"],
        "priority": 1,
        "template": {
            "settings": {
                "number_of_shards": 1,
                "number_of_replicas": 1,
                "index": {
                    "knn": True,
                    "knn.algo_param.ef_search": 512
                }
            },
            "mappings": {
                "properties": {
                    "alert_vector": {
                        "type": "dense_vector",
                        "dims": 768,
                        "index": True,
                        "similarity": "cosine",
                        "index_options": {
                            "type": "hnsw",
                            "m": 16,
                            "ef_construction": 512
                        }
                    },
                    "ai_analysis": {
                        "type": "object",
                        "properties": {
                            "triage_report": {"type": "text"},
                            "provider": {"type": "keyword"},
                            "timestamp": {"type": "date"},
                            "similar_alerts_count": {"type": "integer"}
                        }
                    }
                }
            }
        }
    }
    
    try:
        # 檢查範本是否已存在
        try:
            await client.indices.get_index_template(name=template_name)
            logger.info(f"索引範本 {template_name} 已存在")
        except Exception:
            # 範本不存在，建立新範本
            await client.indices.put_index_template(name=template_name, body=template_body)
            logger.info(f"成功建立索引範本: {template_name}")
            
    except Exception as e:
        logger.error(f"確保索引範本存在時失敗: {str(e)}")
        raise

# === 主要處理函式 ===

async def triage_new_alerts():
    """
    階段二：修改後的主要分流函式以使用新的 RAG 流程
    
    這是系統的核心排程任務，負責：
    1. 確保索引範本正確配置
    2. 查詢待處理的新警報
    3. 使用 RAG 技術對每個警報進行處理
    4. 記錄處理統計資料
    
    該函式每分鐘執行一次，提供持續的警報分析服務。
    錯誤處理機制確保單一警報失敗不會影響整個批次的處理。
    
    Note:
        - 使用非同步處理以提高效能
        - 包含詳細的執行統計
        - 關鍵錯誤會觸發詳細的錯誤報告
    """
    print("--- RAG 功能分流作業執行中 ---")
    logger.info(f"使用 {LLM_PROVIDER} 模型和 RAG 檢索技術分析警報...")
    
    try:
        # 1. 確保索引範本存在
        await ensure_index_template()
        
        # 2. 查詢新警報
=======
async def triage_new_alerts():
    """Main alert triage task with Stage 3 agentic context correlation"""
    print("--- STAGE 3 AGENTIC CONTEXT CORRELATION TRIAGE JOB EXECUTING ---")
    logger.info(f"Analyzing alerts with {LLM_PROVIDER} model and agentic context correlation...")
    
    try:
        # Query new alerts
>>>>>>> 2e44614d
        alerts = await query_new_alerts(limit=10)
        
        if not alerts:
            print("--- 未找到新警報 ---")
            logger.info("未找到新警報")
            return
            
<<<<<<< HEAD
        logger.info(f"找到 {len(alerts)} 個新警報使用 RAG 技術處理")
        
        # 3. 使用新的 RAG 工作流程處理每個警報
        processed_count = 0
        for alert in alerts:
            try:
                await process_single_alert(alert)
                processed_count += 1
                print(f"--- 成功使用 RAG 技術處理警報 {alert['_id']} ---")
=======
        logger.info(f"Found {len(alerts)} new alerts to process with agentic context correlation")
        
        # Process each alert with enhanced agentic workflow
        for alert in alerts:
            try:
                await process_single_alert(alert)
                print(f"--- Successfully processed alert {alert['_id']} ---")
>>>>>>> 2e44614d
            except Exception as e:
                print(f"--- 處理警報 {alert['_id']} 時發生錯誤: {str(e)} ---")
                logger.error(f"處理警報 {alert['_id']} 失敗: {str(e)}")
                continue
<<<<<<< HEAD
        
        print(f"--- RAG 批次處理完成: {processed_count}/{len(alerts)} 個警報 ---")
        logger.info(f"RAG 批次處理完成: {processed_count}/{len(alerts)} 個警報")
        
    except Exception as e:
        print(f"!!!!!! RAG 分流作業發生嚴重錯誤 !!!!!!")
        logger.error(f"RAG 分流過程中發生錯誤: {e}", exc_info=True)
=======
            
    except Exception as e:
        print(f"!!!!!! A CRITICAL ERROR OCCURRED IN AGENTIC TRIAGE JOB !!!!!!")
        logger.error(f"An error occurred during agentic triage: {e}", exc_info=True)
>>>>>>> 2e44614d
        traceback.print_exc()

# === FastAPI 應用程式與排程器 ===

<<<<<<< HEAD
app = FastAPI(title="Wazuh AI 分流代理 - 階段二 RAG")
=======
app = FastAPI(title="Wazuh AI Triage Agent - Stage 3 Agentic Context Correlation")
>>>>>>> 2e44614d

scheduler = AsyncIOScheduler()

@app.on_event("startup")
async def startup_event():
<<<<<<< HEAD
    """應用程式啟動事件處理器"""
    logger.info("具備 RAG 功能的 AI 代理啟動中...")
    scheduler.add_job(triage_new_alerts, 'interval', seconds=60, id='triage_job', misfire_grace_time=30)
    scheduler.start()
    logger.info("排程器已啟動。RAG 分流作業已排程")
=======
    logging.info("AI Agent with Stage 3 Agentic Context Correlation starting up...")
    scheduler.add_job(triage_new_alerts, 'interval', seconds=60, id='agentic_triage_job', misfire_grace_time=30)
    scheduler.start()
    logging.info("Scheduler started. Agentic Context Correlation Triage job scheduled.")
>>>>>>> 2e44614d

@app.get("/")
def read_root():
    """根端點 - 返回服務狀態資訊"""
    return {
<<<<<<< HEAD
        "status": "具備 RAG 功能的 AI 分流代理正在運行", 
        "scheduler_status": str(scheduler.get_jobs()),
        "stage": "階段二 - 核心 RAG 實作"
=======
        "status": "AI Triage Agent with Agentic Context Correlation is running", 
        "scheduler_status": str(scheduler.get_jobs()),
        "stage": "Stage 3 - Agentic Context Correlation",
        "features": [
            "Dynamic contextual query generation",
            "Multi-source data retrieval",
            "Cross-referential analysis",
            "Enhanced decision engine"
        ]
>>>>>>> 2e44614d
    }

@app.get("/health")
async def health_check():
    """
    詳細健康檢查端點
    
    提供完整的系統狀態資訊，包括：
    - OpenSearch 連線狀態
    - 嵌入服務可用性
    - 向量化統計資料
    - 系統配置資訊
    
    Returns:
        Dict: 詳細的健康檢查報告
    """
    health_status = {
        "status": "healthy",
        "timestamp": datetime.utcnow().isoformat(),
        "version": "2.0",
        "stage": "階段二 - 核心 RAG 實作"
    }
    
    try:
        # 檢查 OpenSearch 連線狀態
        cluster_health = await client.cluster.health()
        health_status["opensearch"] = {
            "status": "connected",
            "cluster_name": cluster_health.get("cluster_name", "unknown"),
            "cluster_status": cluster_health.get("status", "unknown"),
            "number_of_nodes": cluster_health.get("number_of_nodes", 0)
        }
        
        # 檢查嵌入服務狀態
        embedding_test = await embedding_service.test_connection()
        health_status["embedding_service"] = {
            "status": "working" if embedding_test else "failed",
            "model": embedding_service.model_name,
            "dimension": embedding_service.get_vector_dimension()
        }
        
        # 檢查向量化警報統計
        vectorized_count_response = await client.count(
            index="wazuh-alerts-*",
            body={"query": {"exists": {"field": "alert_vector"}}}
        )
        
        total_alerts_response = await client.count(index="wazuh-alerts-*")
        
        health_status["processing_stats"] = {
            "vectorized_alerts": vectorized_count_response.get("count", 0),
            "total_alerts": total_alerts_response.get("count", 0),
            "vectorization_rate": round(
                (vectorized_count_response.get("count", 0) / max(total_alerts_response.get("count", 1), 1)) * 100, 2
            )
        }
        
        # LLM 配置資訊
        health_status["llm_config"] = {
            "provider": LLM_PROVIDER,
            "model_configured": True
        }
        
        # 排程器狀態
        jobs = scheduler.get_jobs()
        health_status["scheduler"] = {
            "status": "running" if jobs else "no_jobs",
            "active_jobs": len(jobs),
            "next_run": str(jobs[0].next_run_time) if jobs else None
        }
        
    except Exception as e:
        health_status["status"] = "unhealthy"
        health_status["error"] = str(e)
        logger.error(f"健康檢查失敗: {str(e)}")
    
    return health_status

@app.on_event("shutdown")
def shutdown_event():
    """應用程式關閉事件處理器"""
    scheduler.shutdown()
    logger.info("排程器已關閉")

if __name__ == "__main__":
    import uvicorn
    uvicorn.run(app, host="0.0.0.0", port=8000)<|MERGE_RESOLUTION|>--- conflicted
+++ resolved
@@ -1,1088 +1,740 @@
-import os
-import logging
-import traceback
-import asyncio
-from typing import List, Dict, Any, Optional
-from datetime import datetime, timedelta
-from fastapi import FastAPI
-from apscheduler.schedulers.asyncio import AsyncIOScheduler
-
-# LangChain 相關套件引入
-from langchain_google_genai import ChatGoogleGenerativeAI
-from langchain_anthropic import ChatAnthropic
-from langchain_core.prompts import ChatPromptTemplate
-from langchain_core.output_parsers import StrOutputParser
-
-# OpenSearch 客戶端
-from opensearchpy import AsyncOpenSearch, AsyncHttpConnection
-
-# 引入自定義的嵌入服務模組
-from embedding_service import GeminiEmbeddingService
-
-# 配置日誌系統
-logging.basicConfig(level=logging.INFO, format='%(asctime)s - %(levelname)s - %(message)s')
-logger = logging.getLogger(__name__)
-
-# 環境變數配置
-OPENSEARCH_URL = os.getenv("OPENSEARCH_URL", "https://wazuh.indexer:9200")
-OPENSEARCH_USER = os.getenv("OPENSEARCH_USER", "admin")
-OPENSEARCH_PASSWORD = os.getenv("OPENSEARCH_PASSWORD", "SecretPassword")
-
-# 大型語言模型配置
-LLM_PROVIDER = os.getenv("LLM_PROVIDER", "anthropic").lower()
-GEMINI_API_KEY = os.getenv("GEMINI_API_KEY")
-ANTHROPIC_API_KEY = os.getenv("ANTHROPIC_API_KEY")
-
-# 初始化 OpenSearch 非同步客戶端
-client = AsyncOpenSearch(
-    hosts=[OPENSEARCH_URL],
-    http_auth=(OPENSEARCH_USER, OPENSEARCH_PASSWORD),
-    use_ssl=True,
-    verify_certs=False,
-    ssl_show_warn=False,
-    connection_class=AsyncHttpConnection
-)
-
-def get_llm():
-    """
-    根據環境配置初始化大型語言模型
-    
-    支援的提供商：
-    - gemini: Google Gemini 1.5 Flash 模型
-    - anthropic: Anthropic Claude 3 Haiku 模型
-    
-    Returns:
-        ChatModel: 配置完成的語言模型實例
-        
-    Raises:
-        ValueError: 當提供商不支援或 API 金鑰未設定時
-    """
-    logger.info(f"正在初始化 LLM 提供商: {LLM_PROVIDER}")
-    
-    if LLM_PROVIDER == 'gemini':
-        if not GEMINI_API_KEY:
-            raise ValueError("LLM_PROVIDER 設為 'gemini' 但 GEMINI_API_KEY 未設定")
-        return ChatGoogleGenerativeAI(model="gemini-1.5-flash", google_api_key=GEMINI_API_KEY)
-    
-    elif LLM_PROVIDER == 'anthropic':
-        if not ANTHROPIC_API_KEY:
-            raise ValueError("LLM_PROVIDER 設為 'anthropic' 但 ANTHROPIC_API_KEY 未設定")
-        return ChatAnthropic(model="claude-3-haiku-20240307", anthropic_api_key=ANTHROPIC_API_KEY)
-    
-    else:
-        raise ValueError(f"不支援的 LLM_PROVIDER: {LLM_PROVIDER}。請選擇 'gemini' 或 'anthropic'")
-
-# 初始化 LangChain 組件
-llm = get_llm()
-
-<<<<<<< HEAD
-# 階段二：針對 RAG 檢索增強生成的提示範本
-prompt_template = ChatPromptTemplate.from_template(
-    """您是一位資深的資安分析師。請使用下方提供的歷史相似警報上下文來分析新的 Wazuh 警報。
-
-**相關歷史警報：**
-{historical_context}
-=======
-# Stage 3: Enhanced prompt template for multi-source context correlation
-prompt_template = ChatPromptTemplate.from_template(
-    """You are a senior security analyst with expertise in correlating security events with system performance data. Analyze the new Wazuh alert below using the provided multi-source contextual information.
-
-**Historical Similar Alerts:**
-{similar_alerts_context}
-
-**Correlated System Metrics:**
-{system_metrics_context}
-
-**Process Information:**
-{process_context}
-
-**Network Data:**
-{network_context}
->>>>>>> 2e44614d
-
-**待分析的新 Wazuh 警報：**
-{alert_summary}
-
-<<<<<<< HEAD
-**分析任務：**
-1. 簡要總結新事件。
-2. 評估風險等級（嚴重、高、中、低、資訊），參考歷史上下文中的模式。
-3. 提供明確的、上下文感知的建議，並參考相似歷史警報的相關模式。
-
-**您的分流報告：**
-=======
-**Your Analysis Task:**
-1. Briefly summarize the new event.
-2. Correlate the alert with system performance data and other contextual information.
-3. Assess its risk level (Critical, High, Medium, Low, Informational) considering all available context.
-4. Identify any patterns or anomalies by cross-referencing different data sources.
-5. Provide actionable recommendations based on the comprehensive analysis.
-
-**Your Comprehensive Triage Report:**
->>>>>>> 2e44614d
-"""
-)
-
-output_parser = StrOutputParser()
-chain = prompt_template | llm | output_parser
-
-# 初始化嵌入服務
-embedding_service = GeminiEmbeddingService()
-
-<<<<<<< HEAD
-# === 階段二：核心 RAG 實作函式 ===
-=======
-# === Stage 3: Agentic Context Correlation Implementation ===
->>>>>>> 2e44614d
-
-def determine_contextual_queries(alert: Dict[str, Any]) -> List[Dict[str, Any]]:
-    """
-<<<<<<< HEAD
-    階段二：實現檢索模組 - 使用 k-NN 搜尋找到相似的歷史警報
-    
-    此函式透過向量相似度搜尋，從 OpenSearch 中檢索出與當前警報最相關的歷史警報。
-    使用餘弦相似度作為距離度量，並透過 HNSW 演算法實現高效的近似最近鄰搜尋。
-    
-    Args:
-        query_vector (List[float]): 新警報的向量表示（768 維）
-        k (int): 要檢索的相似警報數量，預設為 5
-        
-    Returns:
-        List[Dict[Any, Any]]: 最相似的 k 個歷史警報文檔，按相似度排序
-        
-    Note:
-        - 只檢索已經經過 AI 分析的歷史警報（包含 ai_analysis 欄位）
-        - 使用 OpenSearch 的原生 k-NN 查詢功能
-        - 若發生錯誤則返回空列表，確保系統穩定性
-=======
-    Stage 3: Decision engine that determines what contextual information is needed
-    based on the alert type and content.
-    
-    Args:
-        alert: The new alert document from OpenSearch
-        
-    Returns:
-        List of query specifications for different types of contextual data
-    """
-    queries = []
-    alert_source = alert.get('_source', {})
-    rule = alert_source.get('rule', {})
-    agent = alert_source.get('agent', {})
-    timestamp = alert_source.get('timestamp')
-    
-    rule_description = rule.get('description', '').lower()
-    rule_groups = rule.get('groups', [])
-    host_name = agent.get('name', '')
-    
-    logger.info(f"Determining contextual queries for alert: {rule_description}")
-    
-    # Default: Always perform k-NN search for similar historical alerts
-    queries.append({
-        'type': 'vector_similarity',
-        'description': 'Similar historical alerts',
-        'parameters': {
-            'k': 5,
-            'include_ai_analysis': True
-        }
-    })
-    
-    # Resource monitoring correlation rules
-    resource_keywords = ['high cpu usage', 'excessive ram consumption', 'memory usage', 
-                         'disk space', 'cpu utilization', 'system overload', 'performance']
-    
-    if any(keyword in rule_description for keyword in resource_keywords):
-        logger.info("Resource-related alert detected - adding process list query")
-        queries.append({
-            'type': 'keyword_time_range',
-            'description': 'Process information from same host',
-            'parameters': {
-                'keywords': ['process list', 'top processes', 'running processes'],
-                'host': host_name,
-                'time_window_minutes': 5,
-                'timestamp': timestamp
-            }
-        })
-    
-    # Security event correlation rules
-    security_keywords = ['ssh brute-force', 'web attack', 'authentication failed', 
-                         'login attempt', 'intrusion', 'malware', 'suspicious activity']
-    
-    if any(keyword in rule_description for keyword in security_keywords):
-        logger.info("Security event detected - adding system metrics correlation")
-        
-        # Add CPU metrics query
-        queries.append({
-            'type': 'keyword_time_range',
-            'description': 'CPU metrics from same host',
-            'parameters': {
-                'keywords': ['cpu usage', 'cpu utilization', 'processor'],
-                'host': host_name,
-                'time_window_minutes': 1,
-                'timestamp': timestamp
-            }
-        })
-        
-        # Add network I/O metrics query
-        queries.append({
-            'type': 'keyword_time_range',
-            'description': 'Network I/O metrics from same host',
-            'parameters': {
-                'keywords': ['network traffic', 'network io', 'bandwidth', 'packets'],
-                'host': host_name,
-                'time_window_minutes': 1,
-                'timestamp': timestamp
-            }
-        })
-    
-    # SSH-specific correlation
-    if 'ssh' in rule_description:
-        logger.info("SSH-related alert detected - adding SSH-specific metrics")
-        queries.append({
-            'type': 'keyword_time_range',
-            'description': 'SSH connection logs',
-            'parameters': {
-                'keywords': ['ssh connection', 'port 22', 'sshd'],
-                'host': host_name,
-                'time_window_minutes': 2,
-                'timestamp': timestamp
-            }
-        })
-    
-    # Web-related correlation
-    if any(web_term in rule_description for web_term in ['web', 'http', 'apache', 'nginx']):
-        logger.info("Web-related alert detected - adding web server metrics")
-        queries.append({
-            'type': 'keyword_time_range',
-            'description': 'Web server metrics',
-            'parameters': {
-                'keywords': ['apache', 'nginx', 'web server', 'http requests'],
-                'host': host_name,
-                'time_window_minutes': 2,
-                'timestamp': timestamp
-            }
-        })
-    
-    logger.info(f"Generated {len(queries)} contextual queries for correlation analysis")
-    return queries
-
-async def execute_retrieval(queries: List[Dict[str, Any]], alert_vector: List[float]) -> Dict[str, Any]:
-    """
-    Stage 3: Generic retrieval function that executes multiple types of queries
-    and aggregates results into a structured context object.
-    
-    Args:
-        queries: List of query specifications from determine_contextual_queries
-        alert_vector: Vector representation of the current alert
-        
-    Returns:
-        Dictionary containing aggregated results from all queries
-    """
-    context_data = {
-        'similar_alerts': [],
-        'cpu_metrics': [],
-        'network_logs': [],
-        'process_data': [],
-        'ssh_logs': [],
-        'web_metrics': []
-    }
-    
-    logger.info(f"Executing {len(queries)} retrieval queries")
-    
-    for query in queries:
-        query_type = query['type']
-        description = query['description']
-        parameters = query['parameters']
-        
-        try:
-            logger.info(f"Executing query: {description}")
-            
-            if query_type == 'vector_similarity':
-                # K-NN vector search for similar alerts
-                results = await execute_vector_search(alert_vector, parameters)
-                context_data['similar_alerts'].extend(results)
-                
-            elif query_type == 'keyword_time_range':
-                # Keyword and time-based search
-                results = await execute_keyword_time_search(parameters)
-                
-                # Categorize results based on description
-                if 'cpu' in description.lower():
-                    context_data['cpu_metrics'].extend(results)
-                elif 'network' in description.lower():
-                    context_data['network_logs'].extend(results)
-                elif 'process' in description.lower():
-                    context_data['process_data'].extend(results)
-                elif 'ssh' in description.lower():
-                    context_data['ssh_logs'].extend(results)
-                elif 'web' in description.lower():
-                    context_data['web_metrics'].extend(results)
-                    
-        except Exception as e:
-            logger.error(f"Error executing query '{description}': {str(e)}")
-            continue
-    
-    # Log retrieval summary
-    total_results = sum(len(results) for results in context_data.values())
-    logger.info(f"Retrieval completed - Total results: {total_results}")
-    for category, results in context_data.items():
-        if results:
-            logger.info(f"  {category}: {len(results)} items")
-    
-    return context_data
-
-async def execute_vector_search(alert_vector: List[float], parameters: Dict[str, Any]) -> List[Dict[str, Any]]:
-    """
-    Execute k-NN vector similarity search for historical alerts.
-    
-    Args:
-        alert_vector: Vector representation of the current alert
-        parameters: Search parameters including k and filters
-        
-    Returns:
-        List of similar alert documents
->>>>>>> 2e44614d
-    """
-    try:
-        k = parameters.get('k', 5)
-        include_ai_analysis = parameters.get('include_ai_analysis', True)
-        
-        # Build k-NN search query
-        knn_search_body = {
-            "size": k,
-            "query": {
-                "bool": {
-                    "must": [
-                        {
-                            "knn": {
-<<<<<<< HEAD
-                                "alert_vector": {  # 使用標準化的向量欄位名稱
-                                    "vector": query_vector,
-=======
-                                "alert_vector": { # FIX: Changed from 'alert_embedding' to 'alert_vector' to match template
-                                    "vector": alert_vector,
->>>>>>> 2e44614d
-                                    "k": k
-                                }
-                            }
-                        }
-                    ]
-                }
-            },
-            "_source": ["rule", "agent", "ai_analysis", "timestamp"]
-        }
-        
-        # Add filter for alerts with AI analysis if requested
-        if include_ai_analysis:
-            # Ensure filter list exists before appending
-            if "filter" not in knn_search_body["query"]["bool"]:
-                knn_search_body["query"]["bool"]["filter"] = []
-            knn_search_body["query"]["bool"]["filter"].append(
-                {"exists": {"field": "ai_analysis"}}
-            )
-        
-        response = await client.search(
-            index="wazuh-alerts-*",
-            body=knn_search_body
-        )
-        
-        similar_alerts = response.get('hits', {}).get('hits', [])
-        logger.debug(f"Vector search returned {len(similar_alerts)} similar alerts")
-        return similar_alerts
-        
-    except Exception as e:
-        logger.error(f"Vector search failed: {str(e)}")
-        return []
-
-async def execute_keyword_time_search(parameters: Dict[str, Any]) -> List[Dict[str, Any]]:
-    """
-    Execute keyword and time-range search for system metrics and logs.
-    
-    Args:
-        parameters: Search parameters including keywords, host, and time window
-        
-    Returns:
-        List of matching documents
-    """
-    try:
-        keywords = parameters.get('keywords', [])
-        host = parameters.get('host', '')
-        time_window_minutes = parameters.get('time_window_minutes', 5)
-        timestamp = parameters.get('timestamp')
-        
-        if not timestamp:
-            logger.warning("No timestamp provided for time-range search")
-            return []
-        
-        # Parse timestamp and calculate time range
-        if isinstance(timestamp, str):
-            alert_time = datetime.fromisoformat(timestamp.replace('Z', '+00:00'))
-        else:
-            alert_time = datetime.utcnow()
-        
-        start_time = alert_time - timedelta(minutes=time_window_minutes)
-        end_time = alert_time + timedelta(minutes=time_window_minutes)
-        
-        # Build keyword and time-range query
-        search_body = {
-            "size": 10,
-            "query": {
-                "bool": {
-                    "must": [
-                        {
-                            "multi_match": {
-                                "query": " ".join(keywords),
-                                "fields": ["rule.description", "data.*", "full_log"],
-                                "type": "best_fields",
-                                "fuzziness": "AUTO"
-                            }
-                        }
-                    ],
-                    "filter": [
-                        {
-                            "range": {
-                                "timestamp": {
-                                    "gte": start_time.isoformat(),
-                                    "lte": end_time.isoformat()
-                                }
-                            }
-                        }
-                    ]
-                }
-            },
-<<<<<<< HEAD
-            "_source": ["rule", "agent", "ai_analysis", "timestamp"]  # 只獲取必要的欄位以優化效能
-        }
-        
-        logger.info(f"執行 k-NN 搜尋以找尋 {k} 個相似警報")
-        logger.debug(f"k-NN 查詢內容: {knn_search_body}")
-        
-        # 執行向量搜尋
-=======
-            "sort": [{"timestamp": {"order": "desc"}}]
-        }
-        
-        # Add host filter if specified
-        if host:
-            search_body["query"]["bool"]["filter"].append({
-                "term": {"agent.name.keyword": host}
-            })
-        
->>>>>>> 2e44614d
-        response = await client.search(
-            index="wazuh-alerts-*",
-            body=search_body
-        )
-        
-<<<<<<< HEAD
-        similar_alerts = response.get('hits', {}).get('hits', [])
-        logger.info(f"找到 {len(similar_alerts)} 個相似的歷史警報")
-        
-        return similar_alerts
-        
-    except Exception as e:
-        logger.error(f"find_similar_alerts 執行錯誤: {str(e)}")
-=======
-        results = response.get('hits', {}).get('hits', [])
-        logger.debug(f"Keyword/time search returned {len(results)} results for keywords: {keywords}")
-        return results
-        
-    except Exception as e:
-        logger.error(f"Keyword/time search failed: {str(e)}")
->>>>>>> 2e44614d
-        return []
-
-def format_multi_source_context(context_data: Dict[str, Any]) -> Dict[str, str]:
-    """
-<<<<<<< HEAD
-    階段二：格式化歷史上下文函式 - 將檢索到的警報格式化為可讀字串
-    
-    此函式將向量搜尋結果轉換為結構化的文字格式，供 LLM 進行上下文感知分析。
-    包含時間戳記、主機資訊、規則詳情、先前分析結果及相似度分數。
-    
-    Args:
-        alerts (List[Dict[Any, Any]]): find_similar_alerts 返回的警報文檔列表
-        
-    Returns:
-        str: 格式化的歷史上下文字串，適合作為 LLM 輸入
-        
-    Note:
-        - 若無相關歷史警報則返回預設訊息
-        - 長文本分析會被截斷至 200 字符以控制提示長度
-        - 包含相似度分數以提供透明度
-    """
-    if not alerts:
-        return "未找到相關的歷史警報。"
-    
-    context_parts = []
-    for i, alert in enumerate(alerts, 1):
-        source = alert.get('_source', {})
-        rule = source.get('rule', {})
-        agent = source.get('agent', {})
-        timestamp = source.get('timestamp', '未知時間')
-        
-        # 提取 AI 分析結果
-        ai_analysis = source.get('ai_analysis', {})
-        previous_analysis = ai_analysis.get('triage_report', '無先前分析可用')
-        
-        # 格式化每個歷史警報的資訊
-        context_part = f"""
-{i}. **時間戳記：** {timestamp}
-   **主機：** {agent.get('name', '未知')}
-   **規則：** {rule.get('description', '無')} (等級: {rule.get('level', '無')})
-   **先前分析：** {previous_analysis[:200]}{'...' if len(previous_analysis) > 200 else ''}
-   **相似度分數：** {alert.get('_score', '無')}
-"""
-        context_parts.append(context_part)
-=======
-    Stage 3: Format the multi-source context data for LLM consumption.
-    
-    Args:
-        context_data: Aggregated context from execute_retrieval
-        
-    Returns:
-        Dictionary with formatted context strings for each category
-    """
-    formatted_context = {}
-    
-    # Format similar alerts
-    similar_alerts = context_data.get('similar_alerts', [])
-    if similar_alerts:
-        context_parts = []
-        for i, alert in enumerate(similar_alerts, 1):
-            source = alert.get('_source', {})
-            rule = source.get('rule', {})
-            agent = source.get('agent', {})
-            ai_analysis = source.get('ai_analysis', {})
-            
-            context_part = f"""
-{i}. **Timestamp:** {source.get('timestamp', 'Unknown')}
-   **Host:** {agent.get('name', 'Unknown')}
-   **Rule:** {rule.get('description', 'N/A')} (Level: {rule.get('level', 'N/A')})
-   **Previous Analysis:** {ai_analysis.get('triage_report', 'N/A')[:150]}...
-   **Similarity Score:** {alert.get('_score', 'N/A')}"""
-            context_parts.append(context_part)
-        formatted_context['similar_alerts_context'] = "\n".join(context_parts)
-    else:
-        formatted_context['similar_alerts_context'] = "No similar historical alerts found."
->>>>>>> 2e44614d
-    
-    # Format system metrics
-    cpu_metrics = context_data.get('cpu_metrics', [])
-    if cpu_metrics:
-        cpu_parts = []
-        for metric in cpu_metrics:
-            source = metric.get('_source', {})
-            rule = source.get('rule', {})
-            cpu_parts.append(f"- {source.get('timestamp', 'Unknown')}: {rule.get('description', 'CPU metric')}")
-        formatted_context['system_metrics_context'] = "\n".join(cpu_parts)
-    else:
-        formatted_context['system_metrics_context'] = "No correlated system metrics found."
-    
-    # Format process data
-    process_data = context_data.get('process_data', [])
-    if process_data:
-        process_parts = []
-        for proc in process_data:
-            source = proc.get('_source', {})
-            rule = source.get('rule', {})
-            process_parts.append(f"- {source.get('timestamp', 'Unknown')}: {rule.get('description', 'Process info')}")
-        formatted_context['process_context'] = "\n".join(process_parts)
-    else:
-        formatted_context['process_context'] = "No process information found."
-    
-    # Format network data
-    network_logs = context_data.get('network_logs', [])
-    if network_logs:
-        network_parts = []
-        for net in network_logs:
-            source = net.get('_source', {})
-            rule = source.get('rule', {})
-            network_parts.append(f"- {source.get('timestamp', 'Unknown')}: {rule.get('description', 'Network activity')}")
-        formatted_context['network_context'] = "\n".join(network_parts)
-    else:
-        formatted_context['network_context'] = "No correlated network data found."
-    
-    return formatted_context
-
-async def query_new_alerts(limit: int = 10) -> List[Dict[str, Any]]:
-    """Query OpenSearch for new unanalyzed alerts"""
-    try:
-        response = await client.search(
-            index="wazuh-alerts-*",
-            body={
-                "query": {
-                    "bool": {
-                        "must_not": [{"exists": {"field": "ai_analysis"}}]
-                    }
-                },
-                "sort": [{"timestamp": {"order": "desc"}}],
-                "size": limit
-            }
-        )
-        
-        alerts = response.get('hits', {}).get('hits', [])
-        logger.info(f"Found {len(alerts)} new alerts to process")
-        return alerts
-        
-    except Exception as e:
-        logger.error(f"Failed to query new alerts: {str(e)}")
-        raise
-
-async def process_single_alert(alert: Dict[str, Any]) -> None:
-    """
-<<<<<<< HEAD
-    階段二：修改後的單一警報處理流程 - 整合 RAG 功能
-    
-    這是核心的警報處理流程，整合了檢索增強生成技術。處理順序為：
-    1. 獲取並準備新警報資料
-    2. 使用 Gemini Embedding 對警報內容進行向量化
-    3. 透過向量相似度搜尋檢索相關歷史警報
-    4. 格式化歷史上下文資料
-    5. 調用 LLM 進行上下文感知分析
-    6. 將分析結果與向量資料更新至 OpenSearch
-    
-    Args:
-        alert (Dict[Any, Any]): 來自 OpenSearch 的原始警報文檔
-        
-    Raises:
-        Exception: 處理過程中的任何錯誤都會被記錄但不會中斷整體流程
-        
-    Note:
-        - 每個處理步驟都有詳細的日誌記錄
-        - 向量資料會被保存以供未來的相似度搜尋使用
-        - 錯誤處理確保單一警報失敗不影響批次處理
-=======
-    Stage 3: Enhanced single alert processing with agentic context correlation.
-    
-    Processing workflow:
-    1. Fetch new alert
-    2. Vectorize alert
-    3. Decide: Call determine_contextual_queries to get required contextual queries
-    4. Retrieve: Call execute_retrieval with query list to fetch all required data
-    5. Format: Update context formatting to handle multi-source context
-    6. Analyze: Send comprehensive context to LLM
-    7. Update: Store results
->>>>>>> 2e44614d
-    """
-    alert_id = alert['_id']
-    alert_index = alert['_index']
-    alert_source = alert['_source']
-    rule = alert_source.get('rule', {})
-    agent = alert_source.get('agent', {})
-    
-<<<<<<< HEAD
-    # 步驟一：準備警報摘要資訊
-    alert_summary = f"規則: {rule.get('description', '無')} (等級: {rule.get('level', '無')}) 於主機: {agent.get('name', '無')}"
-    logger.info(f"處理警報 {alert_id}: {alert_summary}")
-
-    try:
-        # 步驟二：對新警報進行向量化
-        logger.info(f"正在向量化警報 {alert_id}")
-        alert_vector = await embedding_service.embed_alert_content(alert_source)
-        
-        # 步驟三：檢索語意相似的歷史警報
-        logger.info(f"正在檢索警報 {alert_id} 的相似警報")
-        similar_alerts = await find_similar_alerts(alert_vector, k=5)
-        
-        # 步驟四：格式化歷史上下文資料
-        historical_context = format_historical_context(similar_alerts)
-        
-        # 步驟五：調用 LLM 進行上下文感知分析
-        logger.info(f"正在為警報 {alert_id} 生成包含歷史上下文的 AI 分析")
-=======
-    # Step 1: Prepare alert summary
-    alert_summary = f"Rule: {rule.get('description', 'N/A')} (Level: {rule.get('level', 'N/A')}) on Host: {agent.get('name', 'N/A')}"
-    logger.info(f"Processing alert {alert_id}: {alert_summary}")
-
-    try:
-        # Step 2: Vectorize new alert
-        logger.info(f"Vectorizing alert {alert_id}")
-        # FIX: Changed from embed_query to embed_alert_content for better context
-        alert_vector = await embedding_service.embed_alert_content(alert_source)
-        
-        # Step 3: Decide - Determine contextual queries needed
-        logger.info(f"Determining contextual queries for alert {alert_id}")
-        contextual_queries = determine_contextual_queries(alert)
-        
-        # Step 4: Retrieve - Execute all contextual queries
-        logger.info(f"Executing {len(contextual_queries)} contextual queries for alert {alert_id}")
-        context_data = await execute_retrieval(contextual_queries, alert_vector)
-        
-        # Step 5: Format - Prepare multi-source context for LLM
-        logger.info(f"Formatting multi-source context for alert {alert_id}")
-        formatted_context = format_multi_source_context(context_data)
-        
-        # Step 6: Analyze - Send comprehensive context to LLM
-        logger.info(f"Generating comprehensive AI analysis for alert {alert_id}")
->>>>>>> 2e44614d
-        analysis_result = await chain.ainvoke({
-            "alert_summary": alert_summary,
-            **formatted_context
-        })
-        
-        logger.info(f"已為警報 {alert_id} 生成 AI 分析: {analysis_result[:100]}...")
-        
-<<<<<<< HEAD
-        # 步驟六：更新 OpenSearch 文檔
-=======
-        # Step 7: Update - Store results in OpenSearch
->>>>>>> 2e44614d
-        update_body = {
-            "doc": {
-                "ai_analysis": {
-                    "triage_report": analysis_result,
-                    "provider": LLM_PROVIDER,
-                    "timestamp": alert_source.get('timestamp'),
-                    "context_sources": len(contextual_queries),
-                    "similar_alerts_count": len(context_data.get('similar_alerts', [])),
-                    "cpu_metrics_count": len(context_data.get('cpu_metrics', [])),
-                    "network_logs_count": len(context_data.get('network_logs', [])),
-                    "process_data_count": len(context_data.get('process_data', []))
-                },
-<<<<<<< HEAD
-                "alert_vector": alert_vector  # 儲存向量以供未來檢索使用
-=======
-                "alert_vector": alert_vector # FIX: Changed from 'alert_embedding' to 'alert_vector'
->>>>>>> 2e44614d
-            }
-        }
-        
-        await client.update(index=alert_index, id=alert_id, body=update_body)
-<<<<<<< HEAD
-        logger.info(f"成功更新警報 {alert_id}，已整合 RAG 增強分析")
-=======
-        logger.info(f"Successfully updated alert {alert_id} with agentic context correlation analysis")
->>>>>>> 2e44614d
-        
-    except Exception as e:
-        logger.error(f"處理警報 {alert_id} 時發生錯誤: {str(e)}")
-        raise
-
-<<<<<<< HEAD
-async def query_new_alerts(limit: int = 10) -> List[Dict[str, Any]]:
-    """
-    從 OpenSearch 查詢尚未分析的新警報
-    
-    此函式會搜尋所有不包含 ai_analysis 欄位的警報，這表示這些警報尚未經過
-    AI 分析處理。結果按時間戳記降序排列，確保最新的警報優先處理。
-    
-    Args:
-        limit (int): 要檢索的警報數量上限，預設為 10
-        
-    Returns:
-        List[Dict[str, Any]]: 待處理的警報文檔列表
-        
-    Raises:
-        Exception: 查詢失敗時拋出例外
-        
-    Note:
-        - 使用布林查詢的 must_not 子句來排除已分析的警報
-        - 按時間戳記降序排序確保處理最新警報
-        - 包含詳細的日誌記錄以便監控
-    """
-    try:
-        # 查找未經 AI 分析的警報
-        response = await client.search(
-            index="wazuh-alerts-*",
-            body={
-                "query": {
-                    "bool": {
-                        "must_not": [{"exists": {"field": "ai_analysis"}}]
-                    }
-                },
-                "sort": [{"timestamp": {"order": "desc"}}]
-            },
-            size=limit
-        )
-        
-        alerts = response['hits']['hits']
-        logger.info(f"找到 {len(alerts)} 個新警報待處理")
-        return alerts
-        
-    except Exception as e:
-        logger.error(f"查詢新警報失敗: {str(e)}")
-        raise
-
-async def ensure_index_template() -> None:
-    """
-    確保 OpenSearch 索引範本存在並包含向量欄位映射
-    
-    此函式會檢查並建立必要的索引範本，以確保新建立的 Wazuh 警報索引
-    包含正確的向量欄位配置。範本包括：
-    - alert_vector: 768 維的密集向量欄位，使用 HNSW 索引
-    - ai_analysis: 結構化的 AI 分析結果欄位
-    - 適當的 k-NN 搜尋配置
-    
-    Note:
-        - 使用 HNSW 演算法實現高效的向量搜尋
-        - 餘弦相似度適合語意搜尋場景
-        - 索引範本優先級設為 1，適用於所有 wazuh-alerts-* 索引
-    """
-    template_name = "wazuh-alerts-vector-template"
-    template_body = {
-        "index_patterns": ["wazuh-alerts-*"],
-        "priority": 1,
-        "template": {
-            "settings": {
-                "number_of_shards": 1,
-                "number_of_replicas": 1,
-                "index": {
-                    "knn": True,
-                    "knn.algo_param.ef_search": 512
-                }
-            },
-            "mappings": {
-                "properties": {
-                    "alert_vector": {
-                        "type": "dense_vector",
-                        "dims": 768,
-                        "index": True,
-                        "similarity": "cosine",
-                        "index_options": {
-                            "type": "hnsw",
-                            "m": 16,
-                            "ef_construction": 512
-                        }
-                    },
-                    "ai_analysis": {
-                        "type": "object",
-                        "properties": {
-                            "triage_report": {"type": "text"},
-                            "provider": {"type": "keyword"},
-                            "timestamp": {"type": "date"},
-                            "similar_alerts_count": {"type": "integer"}
-                        }
-                    }
-                }
-            }
-        }
-    }
-    
-    try:
-        # 檢查範本是否已存在
-        try:
-            await client.indices.get_index_template(name=template_name)
-            logger.info(f"索引範本 {template_name} 已存在")
-        except Exception:
-            # 範本不存在，建立新範本
-            await client.indices.put_index_template(name=template_name, body=template_body)
-            logger.info(f"成功建立索引範本: {template_name}")
-            
-    except Exception as e:
-        logger.error(f"確保索引範本存在時失敗: {str(e)}")
-        raise
-
-# === 主要處理函式 ===
-
-async def triage_new_alerts():
-    """
-    階段二：修改後的主要分流函式以使用新的 RAG 流程
-    
-    這是系統的核心排程任務，負責：
-    1. 確保索引範本正確配置
-    2. 查詢待處理的新警報
-    3. 使用 RAG 技術對每個警報進行處理
-    4. 記錄處理統計資料
-    
-    該函式每分鐘執行一次，提供持續的警報分析服務。
-    錯誤處理機制確保單一警報失敗不會影響整個批次的處理。
-    
-    Note:
-        - 使用非同步處理以提高效能
-        - 包含詳細的執行統計
-        - 關鍵錯誤會觸發詳細的錯誤報告
-    """
-    print("--- RAG 功能分流作業執行中 ---")
-    logger.info(f"使用 {LLM_PROVIDER} 模型和 RAG 檢索技術分析警報...")
-    
-    try:
-        # 1. 確保索引範本存在
-        await ensure_index_template()
-        
-        # 2. 查詢新警報
-=======
-async def triage_new_alerts():
-    """Main alert triage task with Stage 3 agentic context correlation"""
-    print("--- STAGE 3 AGENTIC CONTEXT CORRELATION TRIAGE JOB EXECUTING ---")
-    logger.info(f"Analyzing alerts with {LLM_PROVIDER} model and agentic context correlation...")
-    
-    try:
-        # Query new alerts
->>>>>>> 2e44614d
-        alerts = await query_new_alerts(limit=10)
-        
-        if not alerts:
-            print("--- 未找到新警報 ---")
-            logger.info("未找到新警報")
-            return
-            
-<<<<<<< HEAD
-        logger.info(f"找到 {len(alerts)} 個新警報使用 RAG 技術處理")
-        
-        # 3. 使用新的 RAG 工作流程處理每個警報
-        processed_count = 0
-        for alert in alerts:
-            try:
-                await process_single_alert(alert)
-                processed_count += 1
-                print(f"--- 成功使用 RAG 技術處理警報 {alert['_id']} ---")
-=======
-        logger.info(f"Found {len(alerts)} new alerts to process with agentic context correlation")
-        
-        # Process each alert with enhanced agentic workflow
-        for alert in alerts:
-            try:
-                await process_single_alert(alert)
-                print(f"--- Successfully processed alert {alert['_id']} ---")
->>>>>>> 2e44614d
-            except Exception as e:
-                print(f"--- 處理警報 {alert['_id']} 時發生錯誤: {str(e)} ---")
-                logger.error(f"處理警報 {alert['_id']} 失敗: {str(e)}")
-                continue
-<<<<<<< HEAD
-        
-        print(f"--- RAG 批次處理完成: {processed_count}/{len(alerts)} 個警報 ---")
-        logger.info(f"RAG 批次處理完成: {processed_count}/{len(alerts)} 個警報")
-        
-    except Exception as e:
-        print(f"!!!!!! RAG 分流作業發生嚴重錯誤 !!!!!!")
-        logger.error(f"RAG 分流過程中發生錯誤: {e}", exc_info=True)
-=======
-            
-    except Exception as e:
-        print(f"!!!!!! A CRITICAL ERROR OCCURRED IN AGENTIC TRIAGE JOB !!!!!!")
-        logger.error(f"An error occurred during agentic triage: {e}", exc_info=True)
->>>>>>> 2e44614d
-        traceback.print_exc()
-
-# === FastAPI 應用程式與排程器 ===
-
-<<<<<<< HEAD
-app = FastAPI(title="Wazuh AI 分流代理 - 階段二 RAG")
-=======
-app = FastAPI(title="Wazuh AI Triage Agent - Stage 3 Agentic Context Correlation")
->>>>>>> 2e44614d
-
-scheduler = AsyncIOScheduler()
-
-@app.on_event("startup")
-async def startup_event():
-<<<<<<< HEAD
-    """應用程式啟動事件處理器"""
-    logger.info("具備 RAG 功能的 AI 代理啟動中...")
-    scheduler.add_job(triage_new_alerts, 'interval', seconds=60, id='triage_job', misfire_grace_time=30)
-    scheduler.start()
-    logger.info("排程器已啟動。RAG 分流作業已排程")
-=======
-    logging.info("AI Agent with Stage 3 Agentic Context Correlation starting up...")
-    scheduler.add_job(triage_new_alerts, 'interval', seconds=60, id='agentic_triage_job', misfire_grace_time=30)
-    scheduler.start()
-    logging.info("Scheduler started. Agentic Context Correlation Triage job scheduled.")
->>>>>>> 2e44614d
-
-@app.get("/")
-def read_root():
-    """根端點 - 返回服務狀態資訊"""
-    return {
-<<<<<<< HEAD
-        "status": "具備 RAG 功能的 AI 分流代理正在運行", 
-        "scheduler_status": str(scheduler.get_jobs()),
-        "stage": "階段二 - 核心 RAG 實作"
-=======
-        "status": "AI Triage Agent with Agentic Context Correlation is running", 
-        "scheduler_status": str(scheduler.get_jobs()),
-        "stage": "Stage 3 - Agentic Context Correlation",
-        "features": [
-            "Dynamic contextual query generation",
-            "Multi-source data retrieval",
-            "Cross-referential analysis",
-            "Enhanced decision engine"
-        ]
->>>>>>> 2e44614d
-    }
-
-@app.get("/health")
-async def health_check():
-    """
-    詳細健康檢查端點
-    
-    提供完整的系統狀態資訊，包括：
-    - OpenSearch 連線狀態
-    - 嵌入服務可用性
-    - 向量化統計資料
-    - 系統配置資訊
-    
-    Returns:
-        Dict: 詳細的健康檢查報告
-    """
-    health_status = {
-        "status": "healthy",
-        "timestamp": datetime.utcnow().isoformat(),
-        "version": "2.0",
-        "stage": "階段二 - 核心 RAG 實作"
-    }
-    
-    try:
-        # 檢查 OpenSearch 連線狀態
-        cluster_health = await client.cluster.health()
-        health_status["opensearch"] = {
-            "status": "connected",
-            "cluster_name": cluster_health.get("cluster_name", "unknown"),
-            "cluster_status": cluster_health.get("status", "unknown"),
-            "number_of_nodes": cluster_health.get("number_of_nodes", 0)
-        }
-        
-        # 檢查嵌入服務狀態
-        embedding_test = await embedding_service.test_connection()
-        health_status["embedding_service"] = {
-            "status": "working" if embedding_test else "failed",
-            "model": embedding_service.model_name,
-            "dimension": embedding_service.get_vector_dimension()
-        }
-        
-        # 檢查向量化警報統計
-        vectorized_count_response = await client.count(
-            index="wazuh-alerts-*",
-            body={"query": {"exists": {"field": "alert_vector"}}}
-        )
-        
-        total_alerts_response = await client.count(index="wazuh-alerts-*")
-        
-        health_status["processing_stats"] = {
-            "vectorized_alerts": vectorized_count_response.get("count", 0),
-            "total_alerts": total_alerts_response.get("count", 0),
-            "vectorization_rate": round(
-                (vectorized_count_response.get("count", 0) / max(total_alerts_response.get("count", 1), 1)) * 100, 2
-            )
-        }
-        
-        # LLM 配置資訊
-        health_status["llm_config"] = {
-            "provider": LLM_PROVIDER,
-            "model_configured": True
-        }
-        
-        # 排程器狀態
-        jobs = scheduler.get_jobs()
-        health_status["scheduler"] = {
-            "status": "running" if jobs else "no_jobs",
-            "active_jobs": len(jobs),
-            "next_run": str(jobs[0].next_run_time) if jobs else None
-        }
-        
-    except Exception as e:
-        health_status["status"] = "unhealthy"
-        health_status["error"] = str(e)
-        logger.error(f"健康檢查失敗: {str(e)}")
-    
-    return health_status
-
-@app.on_event("shutdown")
-def shutdown_event():
-    """應用程式關閉事件處理器"""
-    scheduler.shutdown()
-    logger.info("排程器已關閉")
-
-if __name__ == "__main__":
-    import uvicorn
+import os
+import logging
+import traceback
+import asyncio
+from typing import List, Dict, Any, Optional
+from datetime import datetime, timedelta
+from fastapi import FastAPI
+from apscheduler.schedulers.asyncio import AsyncIOScheduler
+
+# LangChain 相關套件引入
+from langchain_google_genai import ChatGoogleGenerativeAI
+from langchain_anthropic import ChatAnthropic
+from langchain_core.prompts import ChatPromptTemplate
+from langchain_core.output_parsers import StrOutputParser
+
+# OpenSearch 客戶端
+from opensearchpy import AsyncOpenSearch, AsyncHttpConnection
+
+# 引入自定義的嵌入服務模組
+from embedding_service import GeminiEmbeddingService
+
+# 配置日誌系統
+logging.basicConfig(level=logging.INFO, format='%(asctime)s - %(levelname)s - %(message)s')
+logger = logging.getLogger(__name__)
+
+# 環境變數配置
+OPENSEARCH_URL = os.getenv("OPENSEARCH_URL", "https://wazuh.indexer:9200")
+OPENSEARCH_USER = os.getenv("OPENSEARCH_USER", "admin")
+OPENSEARCH_PASSWORD = os.getenv("OPENSEARCH_PASSWORD", "SecretPassword")
+
+# 大型語言模型配置
+LLM_PROVIDER = os.getenv("LLM_PROVIDER", "anthropic").lower()
+GEMINI_API_KEY = os.getenv("GEMINI_API_KEY")
+ANTHROPIC_API_KEY = os.getenv("ANTHROPIC_API_KEY")
+
+# 初始化 OpenSearch 非同步客戶端
+client = AsyncOpenSearch(
+    hosts=[OPENSEARCH_URL],
+    http_auth=(OPENSEARCH_USER, OPENSEARCH_PASSWORD),
+    use_ssl=True,
+    verify_certs=False,
+    ssl_show_warn=False,
+    connection_class=AsyncHttpConnection
+)
+
+def get_llm():
+    """
+    根據環境配置初始化大型語言模型
+    
+    支援的提供商：
+    - gemini: Google Gemini 1.5 Flash 模型
+    - anthropic: Anthropic Claude 3 Haiku 模型
+    
+    Returns:
+        ChatModel: 配置完成的語言模型實例
+        
+    Raises:
+        ValueError: 當提供商不支援或 API 金鑰未設定時
+    """
+    logger.info(f"正在初始化 LLM 提供商: {LLM_PROVIDER}")
+    
+    if LLM_PROVIDER == 'gemini':
+        if not GEMINI_API_KEY:
+            raise ValueError("LLM_PROVIDER 設為 'gemini' 但 GEMINI_API_KEY 未設定")
+        return ChatGoogleGenerativeAI(model="gemini-1.5-flash", google_api_key=GEMINI_API_KEY)
+    
+    elif LLM_PROVIDER == 'anthropic':
+        if not ANTHROPIC_API_KEY:
+            raise ValueError("LLM_PROVIDER 設為 'anthropic' 但 ANTHROPIC_API_KEY 未設定")
+        return ChatAnthropic(model="claude-3-haiku-20240307", anthropic_api_key=ANTHROPIC_API_KEY)
+    
+    else:
+        raise ValueError(f"不支援的 LLM_PROVIDER: {LLM_PROVIDER}。請選擇 'gemini' 或 'anthropic'")
+
+# 初始化 LangChain 組件
+llm = get_llm()
+
+# Stage 3: Enhanced prompt template for multi-source context correlation
+prompt_template = ChatPromptTemplate.from_template(
+    """You are a senior security analyst with expertise in correlating security events with system performance data. Analyze the new Wazuh alert below using the provided multi-source contextual information.
+
+**Historical Similar Alerts:**
+{similar_alerts_context}
+
+**Correlated System Metrics:**
+{system_metrics_context}
+
+**Process Information:**
+{process_context}
+
+**Network Data:**
+{network_context}
+
+**待分析的新 Wazuh 警報：**
+{alert_summary}
+
+**Your Analysis Task:**
+1. Briefly summarize the new event.
+2. Correlate the alert with system performance data and other contextual information.
+3. Assess its risk level (Critical, High, Medium, Low, Informational) considering all available context.
+4. Identify any patterns or anomalies by cross-referencing different data sources.
+5. Provide actionable recommendations based on the comprehensive analysis.
+
+**Your Comprehensive Triage Report:**
+"""
+)
+
+output_parser = StrOutputParser()
+chain = prompt_template | llm | output_parser
+
+# 初始化嵌入服務
+embedding_service = GeminiEmbeddingService()
+
+# === Stage 3: Agentic Context Correlation Implementation ===
+
+def determine_contextual_queries(alert: Dict[str, Any]) -> List[Dict[str, Any]]:
+    """
+    Stage 3: Decision engine that determines what contextual information is needed
+    based on the alert type and content.
+    
+    Args:
+        alert: The new alert document from OpenSearch
+        
+    Returns:
+        List of query specifications for different types of contextual data
+    """
+    queries = []
+    alert_source = alert.get('_source', {})
+    rule = alert_source.get('rule', {})
+    agent = alert_source.get('agent', {})
+    timestamp = alert_source.get('timestamp')
+    
+    rule_description = rule.get('description', '').lower()
+    rule_groups = rule.get('groups', [])
+    host_name = agent.get('name', '')
+    
+    logger.info(f"Determining contextual queries for alert: {rule_description}")
+    
+    # Default: Always perform k-NN search for similar historical alerts
+    queries.append({
+        'type': 'vector_similarity',
+        'description': 'Similar historical alerts',
+        'parameters': {
+            'k': 5,
+            'include_ai_analysis': True
+        }
+    })
+    
+    # Resource monitoring correlation rules
+    resource_keywords = ['high cpu usage', 'excessive ram consumption', 'memory usage', 
+                         'disk space', 'cpu utilization', 'system overload', 'performance']
+    
+    if any(keyword in rule_description for keyword in resource_keywords):
+        logger.info("Resource-related alert detected - adding process list query")
+        queries.append({
+            'type': 'keyword_time_range',
+            'description': 'Process information from same host',
+            'parameters': {
+                'keywords': ['process list', 'top processes', 'running processes'],
+                'host': host_name,
+                'time_window_minutes': 5,
+                'timestamp': timestamp
+            }
+        })
+    
+    # Security event correlation rules
+    security_keywords = ['ssh brute-force', 'web attack', 'authentication failed', 
+                         'login attempt', 'intrusion', 'malware', 'suspicious activity']
+    
+    if any(keyword in rule_description for keyword in security_keywords):
+        logger.info("Security event detected - adding system metrics correlation")
+        
+        # Add CPU metrics query
+        queries.append({
+            'type': 'keyword_time_range',
+            'description': 'CPU metrics from same host',
+            'parameters': {
+                'keywords': ['cpu usage', 'cpu utilization', 'processor'],
+                'host': host_name,
+                'time_window_minutes': 1,
+                'timestamp': timestamp
+            }
+        })
+        
+        # Add network I/O metrics query
+        queries.append({
+            'type': 'keyword_time_range',
+            'description': 'Network I/O metrics from same host',
+            'parameters': {
+                'keywords': ['network traffic', 'network io', 'bandwidth', 'packets'],
+                'host': host_name,
+                'time_window_minutes': 1,
+                'timestamp': timestamp
+            }
+        })
+    
+    # SSH-specific correlation
+    if 'ssh' in rule_description:
+        logger.info("SSH-related alert detected - adding SSH-specific metrics")
+        queries.append({
+            'type': 'keyword_time_range',
+            'description': 'SSH connection logs',
+            'parameters': {
+                'keywords': ['ssh connection', 'port 22', 'sshd'],
+                'host': host_name,
+                'time_window_minutes': 2,
+                'timestamp': timestamp
+            }
+        })
+    
+    # Web-related correlation
+    if any(web_term in rule_description for web_term in ['web', 'http', 'apache', 'nginx']):
+        logger.info("Web-related alert detected - adding web server metrics")
+        queries.append({
+            'type': 'keyword_time_range',
+            'description': 'Web server metrics',
+            'parameters': {
+                'keywords': ['apache', 'nginx', 'web server', 'http requests'],
+                'host': host_name,
+                'time_window_minutes': 2,
+                'timestamp': timestamp
+            }
+        })
+    
+    logger.info(f"Generated {len(queries)} contextual queries for correlation analysis")
+    return queries
+
+async def execute_retrieval(queries: List[Dict[str, Any]], alert_vector: List[float]) -> Dict[str, Any]:
+    """
+    Stage 3: Generic retrieval function that executes multiple types of queries
+    and aggregates results into a structured context object.
+    
+    Args:
+        queries: List of query specifications from determine_contextual_queries
+        alert_vector: Vector representation of the current alert
+        
+    Returns:
+        Dictionary containing aggregated results from all queries
+    """
+    context_data = {
+        'similar_alerts': [],
+        'cpu_metrics': [],
+        'network_logs': [],
+        'process_data': [],
+        'ssh_logs': [],
+        'web_metrics': []
+    }
+    
+    logger.info(f"Executing {len(queries)} retrieval queries")
+    
+    for query in queries:
+        query_type = query['type']
+        description = query['description']
+        parameters = query['parameters']
+        
+        try:
+            logger.info(f"Executing query: {description}")
+            
+            if query_type == 'vector_similarity':
+                # K-NN vector search for similar alerts
+                results = await execute_vector_search(alert_vector, parameters)
+                context_data['similar_alerts'].extend(results)
+                
+            elif query_type == 'keyword_time_range':
+                # Keyword and time-based search
+                results = await execute_keyword_time_search(parameters)
+                
+                # Categorize results based on description
+                if 'cpu' in description.lower():
+                    context_data['cpu_metrics'].extend(results)
+                elif 'network' in description.lower():
+                    context_data['network_logs'].extend(results)
+                elif 'process' in description.lower():
+                    context_data['process_data'].extend(results)
+                elif 'ssh' in description.lower():
+                    context_data['ssh_logs'].extend(results)
+                elif 'web' in description.lower():
+                    context_data['web_metrics'].extend(results)
+                    
+        except Exception as e:
+            logger.error(f"Error executing query '{description}': {str(e)}")
+            continue
+    
+    # Log retrieval summary
+    total_results = sum(len(results) for results in context_data.values())
+    logger.info(f"Retrieval completed - Total results: {total_results}")
+    for category, results in context_data.items():
+        if results:
+            logger.info(f"  {category}: {len(results)} items")
+    
+    return context_data
+
+async def execute_vector_search(alert_vector: List[float], parameters: Dict[str, Any]) -> List[Dict[str, Any]]:
+    """
+    Execute k-NN vector similarity search for historical alerts.
+    
+    Args:
+        alert_vector: Vector representation of the current alert
+        parameters: Search parameters including k and filters
+        
+    Returns:
+        List of similar alert documents
+    """
+    try:
+        k = parameters.get('k', 5)
+        include_ai_analysis = parameters.get('include_ai_analysis', True)
+        
+        # Build k-NN search query
+        knn_search_body = {
+            "size": k,
+            "query": {
+                "bool": {
+                    "must": [
+                        {
+                            "knn": {
+                                "alert_vector": { # FIX: Changed from 'alert_embedding' to 'alert_vector' to match template
+                                    "vector": alert_vector,
+                                    "k": k
+                                }
+                            }
+                        }
+                    ]
+                }
+            },
+            "_source": ["rule", "agent", "ai_analysis", "timestamp"]
+        }
+        
+        # Add filter for alerts with AI analysis if requested
+        if include_ai_analysis:
+            # Ensure filter list exists before appending
+            if "filter" not in knn_search_body["query"]["bool"]:
+                knn_search_body["query"]["bool"]["filter"] = []
+            knn_search_body["query"]["bool"]["filter"].append(
+                {"exists": {"field": "ai_analysis"}}
+            )
+        
+        response = await client.search(
+            index="wazuh-alerts-*",
+            body=knn_search_body
+        )
+        
+        similar_alerts = response.get('hits', {}).get('hits', [])
+        logger.debug(f"Vector search returned {len(similar_alerts)} similar alerts")
+        return similar_alerts
+        
+    except Exception as e:
+        logger.error(f"Vector search failed: {str(e)}")
+        return []
+
+async def execute_keyword_time_search(parameters: Dict[str, Any]) -> List[Dict[str, Any]]:
+    """
+    Execute keyword and time-range search for system metrics and logs.
+    
+    Args:
+        parameters: Search parameters including keywords, host, and time window
+        
+    Returns:
+        List of matching documents
+    """
+    try:
+        keywords = parameters.get('keywords', [])
+        host = parameters.get('host', '')
+        time_window_minutes = parameters.get('time_window_minutes', 5)
+        timestamp = parameters.get('timestamp')
+        
+        if not timestamp:
+            logger.warning("No timestamp provided for time-range search")
+            return []
+        
+        # Parse timestamp and calculate time range
+        if isinstance(timestamp, str):
+            alert_time = datetime.fromisoformat(timestamp.replace('Z', '+00:00'))
+        else:
+            alert_time = datetime.utcnow()
+        
+        start_time = alert_time - timedelta(minutes=time_window_minutes)
+        end_time = alert_time + timedelta(minutes=time_window_minutes)
+        
+        # Build keyword and time-range query
+        search_body = {
+            "size": 10,
+            "query": {
+                "bool": {
+                    "must": [
+                        {
+                            "multi_match": {
+                                "query": " ".join(keywords),
+                                "fields": ["rule.description", "data.*", "full_log"],
+                                "type": "best_fields",
+                                "fuzziness": "AUTO"
+                            }
+                        }
+                    ],
+                    "filter": [
+                        {
+                            "range": {
+                                "timestamp": {
+                                    "gte": start_time.isoformat(),
+                                    "lte": end_time.isoformat()
+                                }
+                            }
+                        }
+                    ]
+                }
+            },
+            "sort": [{"timestamp": {"order": "desc"}}]
+        }
+        
+        # Add host filter if specified
+        if host:
+            search_body["query"]["bool"]["filter"].append({
+                "term": {"agent.name.keyword": host}
+            })
+        
+        response = await client.search(
+            index="wazuh-alerts-*",
+            body=search_body
+        )
+        
+        results = response.get('hits', {}).get('hits', [])
+        logger.debug(f"Keyword/time search returned {len(results)} results for keywords: {keywords}")
+        return results
+        
+    except Exception as e:
+        logger.error(f"Keyword/time search failed: {str(e)}")
+        return []
+
+def format_multi_source_context(context_data: Dict[str, Any]) -> Dict[str, str]:
+    """
+    Stage 3: Format the multi-source context data for LLM consumption.
+    
+    Args:
+        context_data: Aggregated context from execute_retrieval
+        
+    Returns:
+        Dictionary with formatted context strings for each category
+    """
+    formatted_context = {}
+    
+    # Format similar alerts
+    similar_alerts = context_data.get('similar_alerts', [])
+    if similar_alerts:
+        context_parts = []
+        for i, alert in enumerate(similar_alerts, 1):
+            source = alert.get('_source', {})
+            rule = source.get('rule', {})
+            agent = source.get('agent', {})
+            ai_analysis = source.get('ai_analysis', {})
+            
+            context_part = f"""
+{i}. **Timestamp:** {source.get('timestamp', 'Unknown')}
+   **Host:** {agent.get('name', 'Unknown')}
+   **Rule:** {rule.get('description', 'N/A')} (Level: {rule.get('level', 'N/A')})
+   **Previous Analysis:** {ai_analysis.get('triage_report', 'N/A')[:150]}...
+   **Similarity Score:** {alert.get('_score', 'N/A')}"""
+            context_parts.append(context_part)
+        formatted_context['similar_alerts_context'] = "\n".join(context_parts)
+    else:
+        formatted_context['similar_alerts_context'] = "No similar historical alerts found."
+    
+    # Format system metrics
+    cpu_metrics = context_data.get('cpu_metrics', [])
+    if cpu_metrics:
+        cpu_parts = []
+        for metric in cpu_metrics:
+            source = metric.get('_source', {})
+            rule = source.get('rule', {})
+            cpu_parts.append(f"- {source.get('timestamp', 'Unknown')}: {rule.get('description', 'CPU metric')}")
+        formatted_context['system_metrics_context'] = "\n".join(cpu_parts)
+    else:
+        formatted_context['system_metrics_context'] = "No correlated system metrics found."
+    
+    # Format process data
+    process_data = context_data.get('process_data', [])
+    if process_data:
+        process_parts = []
+        for proc in process_data:
+            source = proc.get('_source', {})
+            rule = source.get('rule', {})
+            process_parts.append(f"- {source.get('timestamp', 'Unknown')}: {rule.get('description', 'Process info')}")
+        formatted_context['process_context'] = "\n".join(process_parts)
+    else:
+        formatted_context['process_context'] = "No process information found."
+    
+    # Format network data
+    network_logs = context_data.get('network_logs', [])
+    if network_logs:
+        network_parts = []
+        for net in network_logs:
+            source = net.get('_source', {})
+            rule = source.get('rule', {})
+            network_parts.append(f"- {source.get('timestamp', 'Unknown')}: {rule.get('description', 'Network activity')}")
+        formatted_context['network_context'] = "\n".join(network_parts)
+    else:
+        formatted_context['network_context'] = "No correlated network data found."
+    
+    return formatted_context
+
+async def query_new_alerts(limit: int = 10) -> List[Dict[str, Any]]:
+    """Query OpenSearch for new unanalyzed alerts"""
+    try:
+        response = await client.search(
+            index="wazuh-alerts-*",
+            body={
+                "query": {
+                    "bool": {
+                        "must_not": [{"exists": {"field": "ai_analysis"}}]
+                    }
+                },
+                "sort": [{"timestamp": {"order": "desc"}}],
+                "size": limit
+            }
+        )
+        
+        alerts = response.get('hits', {}).get('hits', [])
+        logger.info(f"Found {len(alerts)} new alerts to process")
+        return alerts
+        
+    except Exception as e:
+        logger.error(f"Failed to query new alerts: {str(e)}")
+        raise
+
+async def process_single_alert(alert: Dict[str, Any]) -> None:
+    """
+    Stage 3: Enhanced single alert processing with agentic context correlation.
+    
+    Processing workflow:
+    1. Fetch new alert
+    2. Vectorize alert
+    3. Decide: Call determine_contextual_queries to get required contextual queries
+    4. Retrieve: Call execute_retrieval with query list to fetch all required data
+    5. Format: Update context formatting to handle multi-source context
+    6. Analyze: Send comprehensive context to LLM
+    7. Update: Store results
+    """
+    alert_id = alert['_id']
+    alert_index = alert['_index']
+    alert_source = alert['_source']
+    rule = alert_source.get('rule', {})
+    agent = alert_source.get('agent', {})
+    
+    # Step 1: Prepare alert summary
+    alert_summary = f"Rule: {rule.get('description', 'N/A')} (Level: {rule.get('level', 'N/A')}) on Host: {agent.get('name', 'N/A')}"
+    logger.info(f"Processing alert {alert_id}: {alert_summary}")
+
+    try:
+        # Step 2: Vectorize new alert
+        logger.info(f"Vectorizing alert {alert_id}")
+        # FIX: Changed from embed_query to embed_alert_content for better context
+        alert_vector = await embedding_service.embed_alert_content(alert_source)
+        
+        # Step 3: Decide - Determine contextual queries needed
+        logger.info(f"Determining contextual queries for alert {alert_id}")
+        contextual_queries = determine_contextual_queries(alert)
+        
+        # Step 4: Retrieve - Execute all contextual queries
+        logger.info(f"Executing {len(contextual_queries)} contextual queries for alert {alert_id}")
+        context_data = await execute_retrieval(contextual_queries, alert_vector)
+        
+        # Step 5: Format - Prepare multi-source context for LLM
+        logger.info(f"Formatting multi-source context for alert {alert_id}")
+        formatted_context = format_multi_source_context(context_data)
+        
+        # Step 6: Analyze - Send comprehensive context to LLM
+        logger.info(f"Generating comprehensive AI analysis for alert {alert_id}")
+        analysis_result = await chain.ainvoke({
+            "alert_summary": alert_summary,
+            **formatted_context
+        })
+        
+        logger.info(f"已為警報 {alert_id} 生成 AI 分析: {analysis_result[:100]}...")
+        
+        # Step 7: Update - Store results in OpenSearch
+        update_body = {
+            "doc": {
+                "ai_analysis": {
+                    "triage_report": analysis_result,
+                    "provider": LLM_PROVIDER,
+                    "timestamp": alert_source.get('timestamp'),
+                    "context_sources": len(contextual_queries),
+                    "similar_alerts_count": len(context_data.get('similar_alerts', [])),
+                    "cpu_metrics_count": len(context_data.get('cpu_metrics', [])),
+                    "network_logs_count": len(context_data.get('network_logs', [])),
+                    "process_data_count": len(context_data.get('process_data', []))
+                },
+                "alert_vector": alert_vector # FIX: Changed from 'alert_embedding' to 'alert_vector'
+            }
+        }
+        
+        await client.update(index=alert_index, id=alert_id, body=update_body)
+        logger.info(f"Successfully updated alert {alert_id} with agentic context correlation analysis")
+        
+    except Exception as e:
+        logger.error(f"處理警報 {alert_id} 時發生錯誤: {str(e)}")
+        raise
+
+async def triage_new_alerts():
+    """Main alert triage task with Stage 3 agentic context correlation"""
+    print("--- STAGE 3 AGENTIC CONTEXT CORRELATION TRIAGE JOB EXECUTING ---")
+    logger.info(f"Analyzing alerts with {LLM_PROVIDER} model and agentic context correlation...")
+    
+    try:
+        # Query new alerts
+        alerts = await query_new_alerts(limit=10)
+        
+        if not alerts:
+            print("--- 未找到新警報 ---")
+            logger.info("未找到新警報")
+            return
+            
+        logger.info(f"Found {len(alerts)} new alerts to process with agentic context correlation")
+        
+        # Process each alert with enhanced agentic workflow
+        for alert in alerts:
+            try:
+                await process_single_alert(alert)
+                print(f"--- Successfully processed alert {alert['_id']} ---")
+            except Exception as e:
+                print(f"--- 處理警報 {alert['_id']} 時發生錯誤: {str(e)} ---")
+                logger.error(f"處理警報 {alert['_id']} 失敗: {str(e)}")
+                continue
+            
+    except Exception as e:
+        print(f"!!!!!! A CRITICAL ERROR OCCURRED IN AGENTIC TRIAGE JOB !!!!!!")
+        logger.error(f"An error occurred during agentic triage: {e}", exc_info=True)
+        traceback.print_exc()
+
+# === FastAPI 應用程式與排程器 ===
+
+app = FastAPI(title="Wazuh AI Triage Agent - Stage 3 Agentic Context Correlation")
+
+scheduler = AsyncIOScheduler()
+
+@app.on_event("startup")
+async def startup_event():
+    logging.info("AI Agent with Stage 3 Agentic Context Correlation starting up...")
+    scheduler.add_job(triage_new_alerts, 'interval', seconds=60, id='agentic_triage_job', misfire_grace_time=30)
+    scheduler.start()
+    logging.info("Scheduler started. Agentic Context Correlation Triage job scheduled.")
+
+@app.get("/")
+def read_root():
+    """根端點 - 返回服務狀態資訊"""
+    return {
+        "status": "AI Triage Agent with Agentic Context Correlation is running", 
+        "scheduler_status": str(scheduler.get_jobs()),
+        "stage": "Stage 3 - Agentic Context Correlation",
+        "features": [
+            "Dynamic contextual query generation",
+            "Multi-source data retrieval",
+            "Cross-referential analysis",
+            "Enhanced decision engine"
+        ]
+    }
+
+@app.get("/health")
+async def health_check():
+    """
+    詳細健康檢查端點
+    
+    提供完整的系統狀態資訊，包括：
+    - OpenSearch 連線狀態
+    - 嵌入服務可用性
+    - 向量化統計資料
+    - 系統配置資訊
+    
+    Returns:
+        Dict: 詳細的健康檢查報告
+    """
+    health_status = {
+        "status": "healthy",
+        "timestamp": datetime.utcnow().isoformat(),
+        "version": "3.0", # Updated version
+        "stage": "Stage 3 - Agentic Context Correlation" # Updated stage
+    }
+    
+    try:
+        # 檢查 OpenSearch 連線狀態
+        cluster_health = await client.cluster.health()
+        health_status["opensearch"] = {
+            "status": "connected",
+            "cluster_name": cluster_health.get("cluster_name", "unknown"),
+            "cluster_status": cluster_health.get("status", "unknown"),
+            "number_of_nodes": cluster_health.get("number_of_nodes", 0)
+        }
+        
+        # 檢查嵌入服務狀態
+        embedding_test = await embedding_service.test_connection()
+        health_status["embedding_service"] = {
+            "status": "working" if embedding_test else "failed",
+            "model": embedding_service.model_name,
+            "dimension": embedding_service.get_vector_dimension()
+        }
+        
+        # 檢查向量化警報統計
+        vectorized_count_response = await client.count(
+            index="wazuh-alerts-*",
+            body={"query": {"exists": {"field": "alert_vector"}}}
+        )
+        
+        total_alerts_response = await client.count(index="wazuh-alerts-*")
+        
+        health_status["processing_stats"] = {
+            "vectorized_alerts": vectorized_count_response.get("count", 0),
+            "total_alerts": total_alerts_response.get("count", 0),
+            "vectorization_rate": round(
+                (vectorized_count_response.get("count", 0) / max(total_alerts_response.get("count", 1), 1)) * 100, 2
+            )
+        }
+        
+        # LLM 配置資訊
+        health_status["llm_config"] = {
+            "provider": LLM_PROVIDER,
+            "model_configured": True
+        }
+        
+        # 排程器狀態
+        jobs = scheduler.get_jobs()
+        health_status["scheduler"] = {
+            "status": "running" if jobs else "no_jobs",
+            "active_jobs": len(jobs),
+            "next_run": str(jobs[0].next_run_time) if jobs else None
+        }
+        
+    except Exception as e:
+        health_status["status"] = "unhealthy"
+        health_status["error"] = str(e)
+        logger.error(f"健康檢查失敗: {str(e)}")
+    
+    return health_status
+
+@app.on_event("shutdown")
+def shutdown_event():
+    """應用程式關閉事件處理器"""
+    scheduler.shutdown()
+    logger.info("排程器已關閉")
+
+if __name__ == "__main__":
+    import uvicorn
     uvicorn.run(app, host="0.0.0.0", port=8000)